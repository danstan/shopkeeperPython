import unittest
from unittest.mock import patch # Removed MagicMock

from shopkeeperPython.game.game_manager import GameManager
from shopkeeperPython.game.character import Character
from shopkeeperPython.game.shop import Shop
from shopkeeperPython.game.item import Item
# from shopkeeperPython.game.town import Town # Removed
# Assuming GameTime is also needed if perform_hourly_action directly uses it beyond just advancing hours
# from shopkeeperPython.game.time_system import GameTime # Removed


class TestGameManager(unittest.TestCase):

    def setUp(self):
        # Suppress print output during tests by redirecting stdout
        # self.patcher = patch('sys.stdout', new_callable=MagicMock)
        # self.mock_stdout = self.patcher.start()

        self.player = Character(name="Test Player") # Start with plenty of gold
        self.player.gold = 20000
        # GameManager init can be basic, setup_for_character does the heavy lifting
        self.gm = GameManager(player_character=self.player)
        self.gm.setup_for_character(self.player)

        # Ensure the shop has some basic ingredients for player/shop crafting tests
        # Player inventory for actions that require player to have items
        item1 = Item(name="Iron Ingot", description="An ingot of iron", base_value=10, item_type="component", quality="Common"); item1.quantity = 20; self.player.add_item_to_inventory(item1)
        item2 = Item(name="Leather Straps", description="Some leather straps", base_value=5, item_type="component", quality="Common"); item2.quantity = 10; self.player.add_item_to_inventory(item2)
        item3 = Item(name="Steel Ingot", description="An ingot of steel", base_value=25, item_type="component", quality="Common"); item3.quantity = 10; self.player.add_item_to_inventory(item3)
        item4 = Item(name="Oak Wood", description="A piece of oak wood", base_value=8, item_type="component", quality="Common"); item4.quantity = 5; self.player.add_item_to_inventory(item4)

    # def tearDown(self):
        # self.patcher.stop() # Stop redirecting stdout

    def test_initial_setup_for_character(self):
        self.assertIsNotNone(self.gm.shop)
        self.assertEqual(self.gm.shop.owner_name, self.player.name)
        self.assertEqual(self.gm.shop.specialization, "General Store")
        self.assertEqual(self.gm.shop.shop_level, 1)
        self.assertEqual(self.gm.shop.reputation, 0)
        self.assertTrue(self.gm.is_game_setup)

    def test_action_set_shop_specialization(self):
        self.gm.perform_hourly_action("set_shop_specialization", {"specialization_name": "Blacksmith"})
        self.assertEqual(self.gm.shop.specialization, "Blacksmith")

        # Test setting an invalid specialization
        self.gm.perform_hourly_action("set_shop_specialization", {"specialization_name": "InvalidSpec"})
        self.assertEqual(self.gm.shop.specialization, "Blacksmith") # Should remain Blacksmith

    def test_action_upgrade_shop_successful(self):
        initial_gold = self.player.gold
        initial_shop_level = self.gm.shop.shop_level
        cost_to_upgrade = Shop.SHOP_LEVEL_CONFIG[initial_shop_level]["cost_to_upgrade"]

        self.gm.perform_hourly_action("upgrade_shop")

        self.assertEqual(self.player.gold, initial_gold - cost_to_upgrade)
        self.assertEqual(self.gm.shop.shop_level, initial_shop_level + 1)
        self.assertEqual(self.gm.shop.max_inventory_slots, Shop.SHOP_LEVEL_CONFIG[initial_shop_level + 1]["max_inventory_slots"])

    def test_action_upgrade_shop_insufficient_gold(self):
        self.player.gold = 100 # Not enough for first upgrade (500g)
        initial_shop_level = self.gm.shop.shop_level

        self.gm.perform_hourly_action("upgrade_shop")

        self.assertEqual(self.player.gold, 100) # Gold should not change
        self.assertEqual(self.gm.shop.shop_level, initial_shop_level) # Level should not change

    @patch('random.random', return_value=0.99) # Prevent random events
    def test_action_upgrade_shop_max_level(self, mock_random_main): # mock_random_main to avoid conflict if other patches are added
        # Manually set shop to max level for testing this action
        self.gm.shop.shop_level = Shop.MAX_SHOP_LEVEL
        initial_gold = self.player.gold

        self.gm.perform_hourly_action("upgrade_shop")

        self.assertEqual(self.player.gold, initial_gold) # Gold should not change
        self.assertEqual(self.gm.shop.shop_level, Shop.MAX_SHOP_LEVEL) # Level should remain max

    @patch('random.random') # Patch to control NPC sale chance
    def test_action_craft_advanced_item_correct_specialization(self, mock_random):
        mock_random.return_value = 0.99 # Ensure NPC sale doesn't happen during specialization set or craft
        self.gm.perform_hourly_action("set_shop_specialization", {"specialization_name": "Blacksmith"})
        # Player already has ingredients from setUp for Iron Armor (5 Iron Ingot, 2 Leather Straps)

        initial_inventory_count = len(self.gm.shop.inventory)
        self.gm.perform_hourly_action("craft", {"item_name": "Iron Armor"})

        self.assertEqual(len(self.gm.shop.inventory), initial_inventory_count + 1)
        crafted_item = next((item for item in self.gm.shop.inventory if item.name == "Iron Armor"), None)
        self.assertIsNotNone(crafted_item)

    @patch('random.random') # Patch to control NPC sale chance
    def test_action_craft_advanced_item_wrong_specialization(self, mock_random):
        mock_random.return_value = 0.99 # Ensure NPC sale doesn't happen
        self.gm.perform_hourly_action("set_shop_specialization", {"specialization_name": "Alchemist"})
        # Player has ingredients, but shop has wrong specialization for Iron Armor

        initial_inventory_count = len(self.gm.shop.inventory)
        self.gm.perform_hourly_action("craft", {"item_name": "Iron Armor"})

        self.assertEqual(len(self.gm.shop.inventory), initial_inventory_count) # Item should not be crafted

    @patch('random.random') # To control the NPC buy chance roll
    @patch('random.uniform') # To control the NPC offer percentage roll
<<<<<<< HEAD
    def test_npc_purchase_chance_with_reputation(self, mock_uniform, mock_random_roll): # Removed mock_choice
=======
    def test_npc_purchase_chance_with_reputation(self, mock_uniform, mock_random_roll):
>>>>>>> d5f53d22
        # This test focuses on the chance calculation and if a sale is attempted.
        # It doesn't deeply verify the sale itself, which is Shop's responsibility.
        mock_uniform.return_value = 0.9 # Ensure NPC offers a decent percentage (e.g., 90%)

        # Add an item to shop inventory for NPC to buy
        item_for_npc = Item(name="NPC Bait", description="Bait for NPCs", base_value=10, item_type="misc", quality="Common")
<<<<<<< HEAD
        # Ensure shop inventory is clear before adding the specific item for this test case
        self.gm.shop.inventory = []
=======
>>>>>>> d5f53d22
        self.gm.shop.add_item_to_inventory(item_for_npc)
        # random.choice will now pick item_for_npc if the shop inventory only has this item for relevant cases.

        # Case 1: Low reputation (0), high random roll (no sale)
        self.gm.shop.reputation = 0
        mock_random_roll.return_value = 0.25 # Higher than 0.1 + (0 * 0.001) = 0.1
        initial_shop_gold = self.gm.shop.gold
        with patch.object(self.gm.shop, 'complete_sale_to_npc', wraps=self.gm.shop.complete_sale_to_npc) as spy_complete_sale:
            self.gm.perform_hourly_action("wait") # Any non-shop interfering action
            spy_complete_sale.assert_not_called()
        self.assertEqual(self.gm.shop.gold, initial_shop_gold)


        # Case 2: Low reputation (0), low random roll (sale attempt)
        mock_random_roll.return_value = 0.05 # Lower than 0.1
        initial_shop_gold = self.gm.shop.gold
        initial_shop_inventory_count = len(self.gm.shop.inventory)
        with patch.object(self.gm.shop, 'complete_sale_to_npc', wraps=self.gm.shop.complete_sale_to_npc) as spy_complete_sale:
            self.gm.perform_hourly_action("wait")
            spy_complete_sale.assert_called_once() # Assert that a sale was processed
        # We expect the item to be sold, gold increases, inventory decreases
        self.assertTrue(self.gm.shop.gold > initial_shop_gold)
        self.assertEqual(len(self.gm.shop.inventory), initial_shop_inventory_count -1)


        # Re-add item for next test
<<<<<<< HEAD
        self.gm.shop.inventory = [] # Clear for next case
        item_for_npc_2 = Item(name="NPC Bait", description="Bait for NPCs", base_value=10, item_type="misc", quality="Common"); self.gm.shop.add_item_to_inventory(item_for_npc_2)
        # mock_choice.return_value = item_for_npc_2 # Ensure "NPC Bait" is chosen for this part too
=======
        item_for_npc_2 = Item(name="NPC Bait", description="Bait for NPCs", base_value=10, item_type="misc", quality="Common"); self.gm.shop.add_item_to_inventory(item_for_npc_2)
>>>>>>> d5f53d22

        # Case 3: High reputation (100), roll that would fail for low rep but pass for high rep
        self.gm.shop.reputation = 100 # npc_buy_chance = min(0.1 + (100 * 0.001), 0.3) = min(0.1 + 0.1, 0.3) = 0.2
        mock_random_roll.return_value = 0.15 # Higher than 0.1 (low rep chance), lower than 0.2 (high rep chance)
        initial_shop_gold = self.gm.shop.gold
        initial_shop_inventory_count = len(self.gm.shop.inventory)
        with patch.object(self.gm.shop, 'complete_sale_to_npc', wraps=self.gm.shop.complete_sale_to_npc) as spy_complete_sale:
            self.gm.perform_hourly_action("wait")
            spy_complete_sale.assert_called_once()
        self.assertTrue(self.gm.shop.gold > initial_shop_gold)
        self.assertEqual(len(self.gm.shop.inventory), initial_shop_inventory_count -1)

        # Case 4: High reputation (100), roll that would fail even for high rep (above cap or calculated chance)
<<<<<<< HEAD
        self.gm.shop.inventory = [] # Clear for next case
        item_for_npc_3 = Item(name="NPC Bait", description="Bait for NPCs", base_value=10, item_type="misc", quality="Common"); self.gm.shop.add_item_to_inventory(item_for_npc_3)
        # mock_choice.return_value = item_for_npc_3 # Ensure "NPC Bait" is chosen
=======
        item_for_npc_3 = Item(name="NPC Bait", description="Bait for NPCs", base_value=10, item_type="misc", quality="Common"); self.gm.shop.add_item_to_inventory(item_for_npc_3)
>>>>>>> d5f53d22
        self.gm.shop.reputation = 100
        mock_random_roll.return_value = 0.28 # Higher than 0.2
        initial_shop_gold = self.gm.shop.gold
        with patch.object(self.gm.shop, 'complete_sale_to_npc', wraps=self.gm.shop.complete_sale_to_npc) as spy_complete_sale:
            self.gm.perform_hourly_action("wait")
            spy_complete_sale.assert_not_called()
        self.assertEqual(self.gm.shop.gold, initial_shop_gold)


if __name__ == '__main__':
    unittest.main()<|MERGE_RESOLUTION|>--- conflicted
+++ resolved
@@ -106,22 +106,19 @@
 
     @patch('random.random') # To control the NPC buy chance roll
     @patch('random.uniform') # To control the NPC offer percentage roll
-<<<<<<< HEAD
+
     def test_npc_purchase_chance_with_reputation(self, mock_uniform, mock_random_roll): # Removed mock_choice
-=======
-    def test_npc_purchase_chance_with_reputation(self, mock_uniform, mock_random_roll):
->>>>>>> d5f53d22
+
         # This test focuses on the chance calculation and if a sale is attempted.
         # It doesn't deeply verify the sale itself, which is Shop's responsibility.
         mock_uniform.return_value = 0.9 # Ensure NPC offers a decent percentage (e.g., 90%)
 
         # Add an item to shop inventory for NPC to buy
         item_for_npc = Item(name="NPC Bait", description="Bait for NPCs", base_value=10, item_type="misc", quality="Common")
-<<<<<<< HEAD
+
         # Ensure shop inventory is clear before adding the specific item for this test case
         self.gm.shop.inventory = []
-=======
->>>>>>> d5f53d22
+
         self.gm.shop.add_item_to_inventory(item_for_npc)
         # random.choice will now pick item_for_npc if the shop inventory only has this item for relevant cases.
 
@@ -148,13 +145,11 @@
 
 
         # Re-add item for next test
-<<<<<<< HEAD
+
         self.gm.shop.inventory = [] # Clear for next case
         item_for_npc_2 = Item(name="NPC Bait", description="Bait for NPCs", base_value=10, item_type="misc", quality="Common"); self.gm.shop.add_item_to_inventory(item_for_npc_2)
         # mock_choice.return_value = item_for_npc_2 # Ensure "NPC Bait" is chosen for this part too
-=======
-        item_for_npc_2 = Item(name="NPC Bait", description="Bait for NPCs", base_value=10, item_type="misc", quality="Common"); self.gm.shop.add_item_to_inventory(item_for_npc_2)
->>>>>>> d5f53d22
+
 
         # Case 3: High reputation (100), roll that would fail for low rep but pass for high rep
         self.gm.shop.reputation = 100 # npc_buy_chance = min(0.1 + (100 * 0.001), 0.3) = min(0.1 + 0.1, 0.3) = 0.2
@@ -168,13 +163,11 @@
         self.assertEqual(len(self.gm.shop.inventory), initial_shop_inventory_count -1)
 
         # Case 4: High reputation (100), roll that would fail even for high rep (above cap or calculated chance)
-<<<<<<< HEAD
+
         self.gm.shop.inventory = [] # Clear for next case
         item_for_npc_3 = Item(name="NPC Bait", description="Bait for NPCs", base_value=10, item_type="misc", quality="Common"); self.gm.shop.add_item_to_inventory(item_for_npc_3)
         # mock_choice.return_value = item_for_npc_3 # Ensure "NPC Bait" is chosen
-=======
-        item_for_npc_3 = Item(name="NPC Bait", description="Bait for NPCs", base_value=10, item_type="misc", quality="Common"); self.gm.shop.add_item_to_inventory(item_for_npc_3)
->>>>>>> d5f53d22
+
         self.gm.shop.reputation = 100
         mock_random_roll.return_value = 0.28 # Higher than 0.2
         initial_shop_gold = self.gm.shop.gold
