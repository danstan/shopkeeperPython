Flask
<<<<<<< HEAD
Flask-Dance
blinker
=======
flask_dance
>>>>>>> d7d90a8f
<|MERGE_RESOLUTION|>--- conflicted
+++ resolved
@@ -1,7 +1,4 @@
 Flask
-<<<<<<< HEAD
+
 Flask-Dance
 blinker
-=======
-flask_dance
->>>>>>> d7d90a8f
