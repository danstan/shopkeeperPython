--- conflicted
+++ resolved
@@ -163,16 +163,7 @@
 # --- Data Persistence Functions ---
 def load_data():
     global users, user_characters, graveyard # Add graveyard to globals
-<<<<<<< HEAD
-    print("DEBUG_LOAD_DATA: Starting load_data()")
-    try:
-        with open(USERS_FILE, 'r') as f:
-            file_content = f.read()
-            print(f"DEBUG_LOAD_DATA: {USERS_FILE} found. Raw content before parsing: '{file_content}'")
-            f.seek(0) # IMPORTANT: Reset file cursor to the beginning before json.load()
-            users = json.load(f)
-            print(f"DEBUG_LOAD_DATA: Users loaded from file. Parsed users dict: {users}")
-=======
+
     users_migrated = False # Flag to track if migration occurred
     try:
         with open(USERS_FILE, 'r') as f:
@@ -199,7 +190,7 @@
         if users_migrated:
             save_users()
 
->>>>>>> 7a1031ee
+
     except FileNotFoundError:
         # Default user with a hashed password
         default_user_data = {"testuser": {
@@ -209,9 +200,7 @@
             "display_name_google": None
             }
         }
-<<<<<<< HEAD
-        print(f"DEBUG_LOAD_DATA: {USERS_FILE} not found. Assigned default users structure. Default users dict: {users}")
-=======
+
         users.clear()
         users.update(default_user_data)
         # No need to call save_users() here if FileNotFoundError, as it will be created with default user
@@ -219,7 +208,7 @@
         # However, to ensure it's saved if the file truly didn't exist and no migration happened (e.g. empty users dict from json.load on empty file that somehow passed FileNotFoundError)
         # it's safer to keep the original save_users() or rely on the migration save.
         # For this refactor, we'll ensure the default user is saved if created.
->>>>>>> 7a1031ee
+
         save_users()
     except json.JSONDecodeError:
         print(f"Warning: Could not decode {USERS_FILE}. Starting with default user.")
@@ -230,14 +219,10 @@
             "display_name_google": None
             }
         }
-<<<<<<< HEAD
-        print(f"DEBUG_LOAD_DATA: JSONDecodeError in {USERS_FILE}. Assigned default users structure. Default users dict: {users}")
-        save_users()
-=======
+
         users.clear()
         users.update(default_user_data)
         save_users() # Save the default user if JSON was corrupted
->>>>>>> 7a1031ee
 
 
     try:
