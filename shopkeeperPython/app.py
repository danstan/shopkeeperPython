--- conflicted
+++ resolved
@@ -482,13 +482,11 @@
 
     # Confirmation message (optional, as setup_for_character is verbose)
     if game_manager_instance.is_game_setup:
-<<<<<<< HEAD
+
         success_message = f"Character {new_character.name} (user: {username}) created and game world prepared."
         flash(success_message, "success")
         game_manager_instance._print(success_message) # Also print to game log if desired
-=======
-        game_manager_instance._print(f"Character {new_character.name} (user: {username}) created")
->>>>>>> d5f53d22
+
         # Clear character creation stats from session after successful creation
         session.pop('character_creation_stats', None)
     else:
