// Main game interface script

// --- CONSTANTS ---
const CONSTANTS = {
    ACTION_NAMES: {
        TRAVEL_TO_TOWN: 'travel_to_town',
        CRAFT: 'craft',
        BUY_FROM_OWN_SHOP: 'buy_from_own_shop',
        SELL_TO_OWN_SHOP: 'sell_to_own_shop',
        BUY_FROM_NPC: 'buy_from_npc',
        TALK_TO_BORIN: 'talk_to_borin', // Might be combined with BUY_FROM_NPC logic
        REPAIR_GEAR_BORIN: 'repair_gear_borin',
        GATHER_RESOURCES: 'gather_resources',
        STUDY_LOCAL_HISTORY: 'study_local_history',
        ORGANIZE_INVENTORY: 'organize_inventory',
        POST_ADVERTISEMENTS: 'post_advertisements',
        REST_SHORT: 'rest_short',
        REST_LONG: 'rest_long',
        SET_SHOP_SPECIALIZATION: 'set_shop_specialization',
        UPGRADE_SHOP: 'upgrade_shop',
    },
    NPC_NAMES: {
        HEMLOCK: "Old Man Hemlock",
        BORIN: "Borin Stonebeard",
    },
    SUB_LOCATIONS: {
        HEMLOCK_HUT: "Old Man Hemlock's Hut",
        BORIN_SMITHY: "Borin Stonebeard's Smithy",
    }
};

// --- GLOBAL STATE (scoped within this IIFE if script becomes a module) ---
let currentOpenDynamicForm = null;
let currentSubLocationName = null;
let selectedHemlockHerbName = null;
let selectedBorinItemName = null;

// --- DOM ELEMENT REFERENCES (grouped by functionality) ---
// Populated in `cacheDomElements`
const DOM = {};

function cacheDomElements() {
    // Main Action Form
    DOM.actionForm = document.getElementById('actionForm');
    DOM.hiddenActionNameInput = document.getElementById('action_name_hidden');
    DOM.hiddenDetailsInput = document.getElementById('action_details');

    // Side Info Columns & Panels
    DOM.miniPanels = document.querySelectorAll('.mini-panel');
    DOM.fullPanelContainers = document.querySelectorAll('.full-panel-container');
    DOM.closeFullPanelButtons = document.querySelectorAll('.close-full-panel');

    // Map & Travel
    DOM.mapDestinationsDiv = document.getElementById('map-destinations');

    // Location Interactions (Bottom Bar - Actions Panel)
    DOM.subLocationsListDiv = document.getElementById('sub-locations-list');
    DOM.currentSubLocationNameDisplay = document.getElementById('current-sub-location-name-display');
    DOM.currentSubLocationActionsListDiv = document.getElementById('current-sub-location-actions-list');
    DOM.currentTownDisplayActions = document.getElementById('current-town-display-actions');

    // Dynamic Action Forms Area (Bottom Bar - Actions Panel)
    DOM.dynamicActionFormsContainer = document.getElementById('dynamic-action-forms-container');
    DOM.allDynamicForms = DOM.dynamicActionFormsContainer ? DOM.dynamicActionFormsContainer.querySelectorAll('.dynamic-form') : [];
    DOM.closeDynamicFormButtons = DOM.dynamicActionFormsContainer ? DOM.dynamicActionFormsContainer.querySelectorAll('.close-dynamic-form') : [];
    DOM.travelActionsContainer = document.getElementById('travel-actions-container');
    DOM.locationInteractionsContainer = document.getElementById('location-interactions-container');
    DOM.generalActionsContainer = document.getElementById('general-actions-container');


    // Specific Detail Form Elements
    DOM.craftDetailsDiv = document.getElementById('div_craft_details');
    DOM.craftItemNameInput = document.getElementById('craft_item_name');

    DOM.buyDetailsDiv = document.getElementById('div_buy_details');
    DOM.buyItemNameInput = document.getElementById('buy_item_name');
    DOM.buyQuantityInput = document.getElementById('buy_quantity');

    DOM.sellDetailsDiv = document.getElementById('div_sell_details');
    DOM.sellItemNameInput = document.getElementById('sell_item_name');
    DOM.sellItemDropdown = document.getElementById('sell_item_dropdown');

    // Hemlock (NPC)
    DOM.hemlockHerbsDetailsDiv = document.getElementById('div_hemlock_herbs_details');
    DOM.hemlockHerbsListDiv = document.getElementById('hemlock-herbs-list');
    DOM.hemlockQuantityInput = document.getElementById('hemlock_quantity_dynamic');
    // DOM.submitBuyHemlockHerbButton = document.getElementById('submit_buy_hemlock_herb_button'); // Covered by delegation

    // Borin (NPC)
    DOM.borinItemsDetailsDiv = document.getElementById('div_borin_items_details');
    DOM.borinItemsListDiv = document.getElementById('borin-items-list');
    DOM.borinQuantityInput = document.getElementById('borin_quantity_dynamic');
    // DOM.submitBuyBorinItemButton = document.getElementById('submit_buy_borin_item_button'); // Covered by delegation
    DOM.borinRepairDetailsDiv = document.getElementById('div_borin_repair_details');
    DOM.borinRepairItemSelect = document.getElementById('borin-repair-item-select');
    DOM.borinRepairCostDisplay = document.getElementById('borin-repair-cost-display');
    // DOM.submitBorinRepairButton = document.getElementById('submit-borin-repair-button'); // Covered by delegation

    // Shop Management
    DOM.shopManagementDetailsDiv = document.getElementById('shop-management-details');
    DOM.fullShopMgtPanelContainer = document.getElementById('full-shop-mgt-panel-container'); // Assuming this is the outer container
    DOM.miniShopMgtPanel = document.getElementById('mini-shop-mgt-panel'); // Assuming this is the trigger

    // Inventory
    DOM.fullInventoryPanel = document.getElementById('full-inventory-panel'); // Content area
    DOM.fullInventoryPanelContainer = document.getElementById('full-inventory-panel-container');
    DOM.miniInventoryPanel = document.getElementById('mini-inventory-panel');


    // Bottom Bar Tabs
    DOM.actionsTabButton = document.getElementById('actions-tab-button');
    DOM.logTabButton = document.getElementById('log-tab-button');
    DOM.actionsPanelContent = document.getElementById('actions-panel-content');
    DOM.logPanelContent = document.getElementById('log-panel-content');

    // Top Right Menu
    DOM.topRightMenuButton = document.getElementById('top-right-menu-button');
    DOM.settingsPopup = document.getElementById('settings-popup');
    // DOM.settingsOption = document.getElementById('settings-option'); // Potentially unused
    DOM.saveGameButton = document.getElementById('save-game-button');

    // General Action Buttons
    DOM.gatherResourcesButton = document.getElementById('gatherResourcesButton');
    DOM.studyLocalHistoryButton = document.getElementById('studyLocalHistoryButton');
    DOM.organizeInventoryButton = document.getElementById('organizeInventoryButton');
    DOM.postAdvertisementsButton = document.getElementById('postAdvertisementsButton');
    DOM.shortRestButton = document.getElementById('shortRestButton');
    DOM.longRestButton = document.getElementById('longRestButton');

    // Event Popup
    DOM.eventPopup = document.getElementById('event-choice-popup');
    DOM.eventPopupNameEl = document.getElementById('event-popup-name');
    DOM.eventPopupDescriptionEl = document.getElementById('event-popup-description');
    DOM.eventPopupChoicesContainer = document.getElementById('event-popup-choices');

    // Toast Container
    DOM.toastContainer = document.getElementById('toast-container');
}


// --- CONFIG DATA (scoped) ---
let gameConfigData = {};
function loadConfigData() {
    gameConfigData.allTownsData = window.gameConfig.allTownsDataJson || {};
    gameConfigData.hemlockHerbsData = window.gameConfig.hemlockHerbsData || {};
    gameConfigData.borinItemsData = window.gameConfig.borinItemsData || {};
    gameConfigData.shopData = window.gameConfig.shopData;
    gameConfigData.shopConfig = window.gameConfig.shopConfig;
    gameConfigData.playerInventoryForSellDropdown = window.gameConfig.playerInventory || [];
    gameConfigData.playerGold = window.gameConfig.playerGold;
    gameConfigData.popupActionResult = window.gameConfig.popupActionResult;
    gameConfigData.awaitingEventChoice = window.gameConfig.awaitingEventChoice;
    gameConfigData.pendingEventDataJson = window.gameConfig.pendingEventDataJson;
    gameConfigData.lastSkillRollStr = window.gameConfig.lastSkillRollStr;
    gameConfigData.submitEventChoiceUrl = window.gameConfig.submitEventChoiceUrl;

}


// --- HELPER FUNCTIONS ---
function showToast(message, type = 'info', duration = 5000) {
    if (!DOM.toastContainer) {
        console.error('Toast container not found!');
        return;
    }
    const toast = document.createElement('div');
    toast.className = `toast toast-${type}`;
    let iconHtml = '';
    if (type === 'success') iconHtml = '<span class="toast-icon">✔️</span>';
    else if (type === 'error') iconHtml = '<span class="toast-icon">❌</span>';
    else if (type === 'warning') iconHtml = '<span class="toast-icon">⚠️</span>';
    else iconHtml = '<span class="toast-icon">ℹ️</span>';
    toast.innerHTML = `${iconHtml} <span class="toast-message">${message}</span>`;
    DOM.toastContainer.appendChild(toast);
    setTimeout(() => toast.classList.add('show'), 100); // Delay for CSS transition
    setTimeout(() => {
        toast.classList.remove('show');
        toast.addEventListener('transitionend', () => toast.parentElement?.removeChild(toast));
    }, duration);
}
// Make showToast globally accessible if needed by other scripts or inline event handlers (though ideally not)
window.showToast = showToast;


function hideAllDynamicForms() {
    if (DOM.dynamicActionFormsContainer) DOM.dynamicActionFormsContainer.style.display = 'none';
    if (DOM.allDynamicForms) DOM.allDynamicForms.forEach(form => form.style.display = 'none');
    currentOpenDynamicForm = null;

    // Make other action sections visible again
    if (DOM.travelActionsContainer) DOM.travelActionsContainer.style.display = 'block';
    if (DOM.locationInteractionsContainer) DOM.locationInteractionsContainer.style.display = 'block';
    if (DOM.generalActionsContainer) DOM.generalActionsContainer.style.display = 'block';
}

function showDynamicForm(formElement) {
    hideAllDynamicForms(); // Hide any currently open form
    if (formElement) {
        // Hide other action sections to focus on the form
        if (DOM.travelActionsContainer) DOM.travelActionsContainer.style.display = 'none';
        if (DOM.locationInteractionsContainer) DOM.locationInteractionsContainer.style.display = 'none';
        if (DOM.generalActionsContainer) DOM.generalActionsContainer.style.display = 'none';

        if (DOM.dynamicActionFormsContainer) DOM.dynamicActionFormsContainer.style.display = 'block';
        formElement.style.display = 'block';
        currentOpenDynamicForm = formElement;
        formElement.scrollIntoView({ behavior: 'smooth', block: 'nearest' });
    } else {
        // If no form to show, ensure main action sections are visible (handled by hideAllDynamicForms)
    }
}
<<<<<<< HEAD

=======
>>>>>>> 320a168a

// --- INITIALIZATION MODULES ---

<<<<<<< HEAD
const UIPanels = {
    init() {
        if (!DOM.miniPanels || !DOM.closeFullPanelButtons || !DOM.fullPanelContainers) return;

=======
// --- INITIALIZATION MODULES ---

const UIPanels = {
    init() {
        if (!DOM.miniPanels || !DOM.closeFullPanelButtons || !DOM.fullPanelContainers) return;

>>>>>>> 320a168a
        DOM.miniPanels.forEach(miniPanel => {
            const fullPanelId = miniPanel.getAttribute('aria-controls');
            const fullPanelContainer = document.getElementById(fullPanelId);

            if (fullPanelContainer) {
                const openPanel = () => {
<<<<<<< HEAD
                    // Hide all other full panels first
                    DOM.fullPanelContainers.forEach(p => {
                        if (p !== fullPanelContainer) {
                            p.classList.add('hidden');
                            const correspondingMiniPanel = document.querySelector(`[aria-controls="${p.id}"]`);
                            if (correspondingMiniPanel) {
                                correspondingMiniPanel.setAttribute('aria-expanded', 'false');
                            }
                        }
                    });
                    fullPanelContainer.classList.remove('hidden');
=======
                    fullPanelContainer.style.display = 'flex';
>>>>>>> 320a168a
                    miniPanel.setAttribute('aria-expanded', 'true');
                };
                miniPanel.addEventListener('click', openPanel);
                miniPanel.addEventListener('keydown', (event) => {
                    if (event.key === 'Enter' || event.key === ' ') {
                        event.preventDefault();
                        openPanel();
                    }
                });
            }
        });

        DOM.closeFullPanelButtons.forEach(button => {
            button.addEventListener('click', () => {
                const fullPanelContainer = button.closest('.full-panel-container');
                if (fullPanelContainer) {
<<<<<<< HEAD
                    fullPanelContainer.classList.add('hidden');
=======
                    fullPanelContainer.style.display = 'none';
>>>>>>> 320a168a
                    const miniPanel = document.querySelector(`[aria-controls="${fullPanelContainer.id}"]`);
                    if (miniPanel) miniPanel.setAttribute('aria-expanded', 'false');
                }
            });
        });

        DOM.fullPanelContainers.forEach(container => {
            container.addEventListener('click', function(event) {
<<<<<<< HEAD
                if (event.target === container) { // Click on overlay, not content
                    container.classList.add('hidden');
=======
                if (event.target === container) {
                    container.style.display = 'none';
>>>>>>> 320a168a
                    const miniPanel = document.querySelector(`[aria-controls="${container.id}"]`);
                    if (miniPanel) miniPanel.setAttribute('aria-expanded', 'false');
                }
            });
        });
    }
};

const UIBottomTabs = {
    init() {
        if (!DOM.actionsTabButton || !DOM.logTabButton || !DOM.actionsPanelContent || !DOM.logPanelContent) return;

        const switchTab = (activeTab, inactiveTab, activePanel, inactivePanel) => {
            activePanel.style.display = 'block';
            activePanel.classList.add('panel-visible');
            inactivePanel.style.display = 'none';
            inactivePanel.classList.remove('panel-visible');

            activeTab.classList.add('active-tab-button');
            inactiveTab.classList.remove('active-tab-button');
            activeTab.setAttribute('aria-selected', 'true');
            inactiveTab.setAttribute('aria-selected', 'false');
        };

        DOM.actionsTabButton.addEventListener('click', () => {
            switchTab(DOM.actionsTabButton, DOM.logTabButton, DOM.actionsPanelContent, DOM.logPanelContent);
        });

        DOM.logTabButton.addEventListener('click', () => {
            switchTab(DOM.logTabButton, DOM.actionsTabButton, DOM.logPanelContent, DOM.actionsPanelContent);
        });

        // Initial state: Actions tab is active
        DOM.actionsTabButton.click();
    }
};

const UIShopAndInventory = {
    populateSellDropdown() {
        if (!DOM.sellItemDropdown || !gameConfigData.playerInventoryForSellDropdown) return;
        DOM.sellItemDropdown.innerHTML = '<option value="">-- Select an item to sell --</option>';
        gameConfigData.playerInventoryForSellDropdown.forEach(item => {
            const option = document.createElement('option');
            const itemName = (typeof item === 'string') ? item : (item && item.name);
            if (!itemName) return;
            option.value = itemName;
            option.textContent = itemName; // Consider adding quantity if available: e.g., `${itemName} (x${item.quantity})`
            DOM.sellItemDropdown.appendChild(option);
        });
    },

    initSellFunctionality() {
        if (DOM.sellItemDropdown && DOM.sellItemNameInput) {
            DOM.sellItemDropdown.addEventListener('change', function() {
                if (this.value && DOM.sellItemNameInput) {
                    DOM.sellItemNameInput.value = this.value;
                }
            });
        }
        if (DOM.sellItemDropdown) this.populateSellDropdown();
    },

    initShopBuyButtonFunctionality() {
        if (DOM.fullInventoryPanel && DOM.buyItemNameInput && DOM.buyDetailsDiv) {
            DOM.fullInventoryPanel.addEventListener('click', (event) => {
                if (event.target.classList.contains('buy-item-button')) {
                    const itemName = event.target.dataset.itemName;
                    if (DOM.buyItemNameInput) DOM.buyItemNameInput.value = itemName;

                    if (DOM.fullInventoryPanelContainer) DOM.fullInventoryPanelContainer.style.display = 'none';
                    if (DOM.miniInventoryPanel) DOM.miniInventoryPanel.setAttribute('aria-expanded', 'false');

                    if (DOM.actionsTabButton) DOM.actionsTabButton.click();
                    showDynamicForm(DOM.buyDetailsDiv);
                    if (DOM.buyItemNameInput) DOM.buyItemNameInput.focus();
                }
            });
        }
    },

    populateShopManagementUI() {
        if (!DOM.shopManagementDetailsDiv || !gameConfigData.shopData || !gameConfigData.shopConfig) {
            if (DOM.shopManagementDetailsDiv) DOM.shopManagementDetailsDiv.innerHTML = '<p>Shop data not available.</p>';
            return;
        }
        const { shopData, shopConfig, playerGold } = gameConfigData;
        let html = `<h3>${shopData.name}</h3>`;
        html += `<p>Level: ${shopData.level} (Quality Bonus: +${shopData.current_quality_bonus})</p>`;
        html += `<p>Specialization: ${shopData.specialization}</p>`;
        html += `<p>Inventory: ${shopData.inventory_count} / ${shopData.max_inventory_slots} slots</p>`;
        html += `<p>Player Gold: ${playerGold !== undefined ? playerGold : 'N/A'}</p>`;

        html += `<h4>Change Specialization</h4><select id="shop-specialization-select" class="themed-select">`;
        shopConfig.specialization_types.forEach(specType => {
            html += `<option value="${specType}" ${shopData.specialization === specType ? 'selected' : ''}>${specType.replace(/_/g, ' ')}</option>`;
        });
        html += `</select><button type="button" id="submit-change-specialization" class="action-button">Set Specialization</button>`;

        html += `<h4>Upgrade Shop</h4>`;
        if (shopData.max_level_reached) {
            html += `<p>Shop is at maximum level (${shopConfig.max_shop_level}).</p>`;
        } else {
            html += `<p>Next Level: ${shopData.level + 1}</p><p>Cost: ${shopData.next_level_cost} Gold</p>`;
            html += `<p>Max Inventory Slots: ${shopData.next_level_slots}</p><p>Crafting Quality Bonus: +${shopData.next_level_quality_bonus}</p>`;
            html += `<button type="button" id="submit-upgrade-shop" class="action-button">Upgrade Shop</button>`;
        }
        DOM.shopManagementDetailsDiv.innerHTML = html;

        // Re-attach event listeners after innerHTML overwrite
        this.attachShopManagementActionListeners();
    },

    attachShopManagementActionListeners() {
        const changeSpecButton = document.getElementById('submit-change-specialization');
        if (changeSpecButton && DOM.actionForm && DOM.hiddenActionNameInput && DOM.hiddenDetailsInput) {
            changeSpecButton.addEventListener('click', () => {
                const selectElement = document.getElementById('shop-specialization-select');
                DOM.hiddenActionNameInput.value = CONSTANTS.ACTION_NAMES.SET_SHOP_SPECIALIZATION;
                DOM.hiddenDetailsInput.value = JSON.stringify({ specialization_name: selectElement.value });
                DOM.actionForm.submit();
            });
        }
        const upgradeShopButton = document.getElementById('submit-upgrade-shop');
        if (upgradeShopButton && DOM.actionForm && DOM.hiddenActionNameInput && DOM.hiddenDetailsInput) {
            upgradeShopButton.addEventListener('click', () => {
                DOM.hiddenActionNameInput.value = CONSTANTS.ACTION_NAMES.UPGRADE_SHOP;
                DOM.hiddenDetailsInput.value = JSON.stringify({});
                DOM.actionForm.submit();
            });
        }
    },

    initShopManagementInterface() {
        if (DOM.shopManagementDetailsDiv && gameConfigData.shopData) {
            this.populateShopManagementUI();
            // If the panel is opened dynamically, populateShopManagementUI should be called then.
            // For now, assuming it might be visible on load or its content is prepped.
        }
    },

    init() {
        this.initSellFunctionality();
        this.initShopBuyButtonFunctionality();
        this.initShopManagementInterface();
    }
};


const UIActionsAndEvents = {
    displaySubLocations() {
        if (!DOM.subLocationsListDiv || !DOM.currentTownDisplayActions) return;
        DOM.subLocationsListDiv.innerHTML = '';
        if (DOM.currentSubLocationActionsListDiv) DOM.currentSubLocationActionsListDiv.innerHTML = '';
        if (DOM.currentSubLocationNameDisplay) DOM.currentSubLocationNameDisplay.style.display = 'none';
        hideAllDynamicForms();

        const currentTownName = DOM.currentTownDisplayActions.textContent;
        const townData = gameConfigData.allTownsData[currentTownName];

        if (townData && townData.sub_locations && townData.sub_locations.length > 0) {
            const ul = document.createElement('ul');
            ul.className = 'button-list';
            townData.sub_locations.forEach(subLoc => {
                const li = document.createElement('li');
                const button = document.createElement('button');
                button.type = 'button';
                button.className = 'action-button sub-location-button';
                button.dataset.sublocName = subLoc.name;
                button.textContent = subLoc.name;
                li.appendChild(button);
                ul.appendChild(li);
            });
            DOM.subLocationsListDiv.appendChild(ul);
        } else {
            DOM.subLocationsListDiv.innerHTML = '<p>No sub-locations here.</p>';
        }
    },

    displaySubLocationActions(subLocName) {
        if (!DOM.currentSubLocationActionsListDiv || !DOM.currentSubLocationNameDisplay) return;
        DOM.currentSubLocationActionsListDiv.innerHTML = '';
        hideAllDynamicForms();

        currentSubLocationName = subLocName; // Update global state
        DOM.currentSubLocationNameDisplay.textContent = subLocName;
        DOM.currentSubLocationNameDisplay.style.display = 'block';

        const currentTownName = DOM.currentTownDisplayActions.textContent;
        const townData = gameConfigData.allTownsData[currentTownName];
        const selectedSubLocation = townData?.sub_locations?.find(sl => sl.name === subLocName);

        if (selectedSubLocation && selectedSubLocation.actions && selectedSubLocation.actions.length > 0) {
            const ul = document.createElement('ul');
            ul.className = 'button-list';
            selectedSubLocation.actions.forEach(actionStr => {
                const li = document.createElement('li');
                const button = document.createElement('button');
                button.type = 'button';
                button.className = 'action-button subloc-action-button';
                button.dataset.actionName = actionStr;
                button.textContent = actionStr.replace(/_/g, ' ').replace(/\b\w/g, l => l.toUpperCase());
                li.appendChild(button);
                ul.appendChild(li);
            });
            DOM.currentSubLocationActionsListDiv.appendChild(ul);
        } else {
            DOM.currentSubLocationActionsListDiv.innerHTML = '<p>No actions available here.</p>';
        }
    },

    handleDirectActionSubmit(actionName, details = {}, buttonElement = null) {
        if (DOM.hiddenActionNameInput) DOM.hiddenActionNameInput.value = actionName;
        if (DOM.hiddenDetailsInput) DOM.hiddenDetailsInput.value = JSON.stringify(details);
        if (DOM.actionForm) {
            if (buttonElement) buttonElement.classList.add('button-processing');
            DOM.actionForm.submit();
        }
    },

    // More complex handler for actions that might open forms
    handleActionClick(actionName, buttonElement = null) {
        if (DOM.hiddenActionNameInput) DOM.hiddenActionNameInput.value = actionName;

        switch (actionName) {
            case CONSTANTS.ACTION_NAMES.CRAFT:
                showDynamicForm(DOM.craftDetailsDiv);
                break;
            case CONSTANTS.ACTION_NAMES.BUY_FROM_OWN_SHOP:
                showDynamicForm(DOM.buyDetailsDiv);
                break;
            case CONSTANTS.ACTION_NAMES.SELL_TO_OWN_SHOP:
                UIShopAndInventory.populateSellDropdown();
                showDynamicForm(DOM.sellDetailsDiv);
                break;
            case CONSTANTS.ACTION_NAMES.BUY_FROM_NPC:
                if (currentSubLocationName === CONSTANTS.SUB_LOCATIONS.HEMLOCK_HUT) {
                    this.populateNpcShopUI(CONSTANTS.NPC_NAMES.HEMLOCK);
                    showDynamicForm(DOM.hemlockHerbsDetailsDiv);
                } else if (currentSubLocationName === CONSTANTS.SUB_LOCATIONS.BORIN_SMITHY) {
                    this.populateNpcShopUI(CONSTANTS.NPC_NAMES.BORIN);
                    showDynamicForm(DOM.borinItemsDetailsDiv);
                }
                break;
            case CONSTANTS.ACTION_NAMES.TALK_TO_BORIN: // Assuming this might lead to buy options
                 if (currentSubLocationName === CONSTANTS.SUB_LOCATIONS.BORIN_SMITHY) {
                    this.populateNpcShopUI(CONSTANTS.NPC_NAMES.BORIN);
                    showDynamicForm(DOM.borinItemsDetailsDiv);
                }
                break;
            case CONSTANTS.ACTION_NAMES.REPAIR_GEAR_BORIN:
                if (currentSubLocationName === CONSTANTS.SUB_LOCATIONS.BORIN_SMITHY) {
                    this.populateBorinRepairUI();
                    showDynamicForm(DOM.borinRepairDetailsDiv);
                }
                break;
            // Direct submit actions:
            case CONSTANTS.ACTION_NAMES.GATHER_RESOURCES:
            case CONSTANTS.ACTION_NAMES.STUDY_LOCAL_HISTORY:
            case CONSTANTS.ACTION_NAMES.ORGANIZE_INVENTORY:
            case CONSTANTS.ACTION_NAMES.POST_ADVERTISEMENTS:
            case CONSTANTS.ACTION_NAMES.REST_SHORT:
            case CONSTANTS.ACTION_NAMES.REST_LONG:
                this.handleDirectActionSubmit(actionName, {}, buttonElement);
                break;
            default:
                console.warn(`Unhandled action: ${actionName}`);
                // Optionally submit with empty details if it's a generic action not listed
                // this.handleDirectActionSubmit(actionName, {}, buttonElement);
                break;
        }
    },

    populateNpcShopUI(npcName) {
        let targetListDiv, itemsData, selectedItemStateKey, itemNameField;
        if (npcName === CONSTANTS.NPC_NAMES.HEMLOCK) {
            targetListDiv = DOM.hemlockHerbsListDiv;
            itemsData = gameConfigData.hemlockHerbsData;
            selectedItemStateKey = 'selectedHemlockHerbName';
            itemNameField = 'herb-name';
        } else if (npcName === CONSTANTS.NPC_NAMES.BORIN) {
            targetListDiv = DOM.borinItemsListDiv;
            itemsData = gameConfigData.borinItemsData;
            selectedItemStateKey = 'selectedBorinItemName';
            itemNameField = 'item-name';
        } else {
            return;
        }

        window[selectedItemStateKey] = null; // Reset global state for selection, e.g., selectedHemlockHerbName = null;
        if (targetListDiv) {
            targetListDiv.innerHTML = '';
            if (itemsData && Object.keys(itemsData).length > 0) {
                const ul = document.createElement('ul');
                ul.className = 'npc-item-list'; // Add class for styling
                for (const itemKey in itemsData) {
                    const item = itemsData[itemKey];
                    const li = document.createElement('li');
                    // Using template literals for cleaner HTML string construction
                    li.innerHTML = `
                        <strong>${item.name}</strong> - ${item.price}G<br>
                        <em>${item.description}</em><br>
                        <button type="button" class="action-button select-npc-item-button" data-${itemNameField}="${item.name}" data-npc="${npcName}">Select</button>
                    `;
                    ul.appendChild(li);
                }
                targetListDiv.appendChild(ul);
            } else {
                targetListDiv.innerHTML = `<p>No items available from ${npcName}.</p>`;
            }
        }
    },

    populateBorinRepairUI() {
        if (DOM.borinRepairItemSelect) {
            DOM.borinRepairItemSelect.innerHTML = '<option value="">-- Select Item --</option>';
            if (gameConfigData.playerInventoryForSellDropdown && gameConfigData.playerInventoryForSellDropdown.length > 0) {
                gameConfigData.playerInventoryForSellDropdown.forEach(item => {
                    const itemName = (typeof item === 'string') ? item : item.name;
                    if (itemName) {
                        const option = document.createElement('option');
                        option.value = itemName;
                        option.textContent = itemName;
                        DOM.borinRepairItemSelect.appendChild(option);
                    }
                });
            } else {
                DOM.borinRepairItemSelect.innerHTML = '<option value="">-- No items to repair --</option>';
            }
            DOM.borinRepairItemSelect.onchange = function() {
                if (DOM.borinRepairCostDisplay) DOM.borinRepairCostDisplay.textContent = this.value ? "Cost determined by Borin" : "N/A";
            };
            if (DOM.borinRepairCostDisplay) DOM.borinRepairCostDisplay.textContent = "N/A";
        }
    },


    handleDynamicFormSubmit(event) {
        const targetButton = event.target.closest('.submit-details-button, #submit_buy_hemlock_herb_button, #submit_buy_borin_item_button, #submit-borin-repair-button');
        if (!targetButton) return;

        let details = {};
        let actionName = DOM.hiddenActionNameInput.value; // Should be set by handleActionClick

        if (currentOpenDynamicForm === DOM.craftDetailsDiv) {
            if (DOM.craftItemNameInput && DOM.craftItemNameInput.value) details.item_name = DOM.craftItemNameInput.value;
            actionName = CONSTANTS.ACTION_NAMES.CRAFT;
        } else if (currentOpenDynamicForm === DOM.buyDetailsDiv) {
            if (DOM.buyItemNameInput && DOM.buyItemNameInput.value) details.item_name = DOM.buyItemNameInput.value;
            if (DOM.buyQuantityInput && DOM.buyQuantityInput.value) details.quantity = parseInt(DOM.buyQuantityInput.value, 10);
            actionName = CONSTANTS.ACTION_NAMES.BUY_FROM_OWN_SHOP;
        } else if (currentOpenDynamicForm === DOM.sellDetailsDiv) {
            if (DOM.sellItemNameInput && DOM.sellItemNameInput.value) details.item_name = DOM.sellItemNameInput.value;
            actionName = CONSTANTS.ACTION_NAMES.SELL_TO_OWN_SHOP;
        } else if (currentOpenDynamicForm === DOM.hemlockHerbsDetailsDiv) {
            if (!selectedHemlockHerbName) { showToast("Please select an herb to buy.", "warning"); return; }
            const quantity = parseInt(DOM.hemlockQuantityInput.value, 10);
            if (isNaN(quantity) || quantity < 1) { showToast("Please enter a valid quantity.", "warning"); return; }
            details = { npc_name: CONSTANTS.NPC_NAMES.HEMLOCK, item_name: selectedHemlockHerbName, quantity: quantity };
            actionName = CONSTANTS.ACTION_NAMES.BUY_FROM_NPC;
        } else if (currentOpenDynamicForm === DOM.borinItemsDetailsDiv) {
            if (!selectedBorinItemName) { showToast("Please select an item to buy from Borin.", "warning"); return; }
            const quantity = parseInt(DOM.borinQuantityInput.value, 10);
            if (isNaN(quantity) || quantity < 1) { showToast("Please enter a valid quantity.", "warning"); return; }
            details = { npc_name: CONSTANTS.NPC_NAMES.BORIN, item_name: selectedBorinItemName, quantity: quantity };
            actionName = CONSTANTS.ACTION_NAMES.BUY_FROM_NPC;
        } else if (currentOpenDynamicForm === DOM.borinRepairDetailsDiv) {
            const selectedItemToRepair = DOM.borinRepairItemSelect ? DOM.borinRepairItemSelect.value : null;
            if (!selectedItemToRepair) { showToast("Please select an item to repair.", "warning"); return; }
            details = { item_name_to_repair: selectedItemToRepair };
            actionName = CONSTANTS.ACTION_NAMES.REPAIR_GEAR_BORIN;
        }

        this.handleDirectActionSubmit(actionName, details, targetButton);
    },

    initEventListeners() {
        // Sub-location selection
        if (DOM.subLocationsListDiv) {
            DOM.subLocationsListDiv.addEventListener('click', (event) => {
                if (event.target.classList.contains('sub-location-button')) {
                    this.displaySubLocationActions(event.target.dataset.sublocName);
                }
            });
        }

        // Actions within a sub-location
        if (DOM.currentSubLocationActionsListDiv) {
            DOM.currentSubLocationActionsListDiv.addEventListener('click', (event) => {
                if (event.target.classList.contains('subloc-action-button')) {
                    this.handleActionClick(event.target.dataset.actionName, event.target);
                }
            });
        }

        // Map travel
        if (DOM.mapDestinationsDiv) {
            DOM.mapDestinationsDiv.addEventListener('click', (event) => {
                if (event.target.classList.contains('map-destination-button')) {
                    this.handleDirectActionSubmit(CONSTANTS.ACTION_NAMES.TRAVEL_TO_TOWN, { town_name: event.target.dataset.townName });
                }
            });
        }

        // General action buttons
        const generalActionButtons = [
            { el: DOM.gatherResourcesButton, name: CONSTANTS.ACTION_NAMES.GATHER_RESOURCES },
            { el: DOM.studyLocalHistoryButton, name: CONSTANTS.ACTION_NAMES.STUDY_LOCAL_HISTORY },
            { el: DOM.organizeInventoryButton, name: CONSTANTS.ACTION_NAMES.ORGANIZE_INVENTORY },
            { el: DOM.postAdvertisementsButton, name: CONSTANTS.ACTION_NAMES.POST_ADVERTISEMENTS },
            { el: DOM.shortRestButton, name: CONSTANTS.ACTION_NAMES.REST_SHORT },
            { el: DOM.longRestButton, name: CONSTANTS.ACTION_NAMES.REST_LONG },
        ];
        generalActionButtons.forEach(pair => {
            if (pair.el) {
                pair.el.addEventListener('click', () => this.handleActionClick(pair.name, pair.el));
            }
        });

        // NPC item selection (delegated)
        const handleNpcItemSelect = (event) => {
            const button = event.target.closest('.select-npc-item-button');
            if (!button) return;

            const npcName = button.dataset.npc;
            let selectedItemNameKey, listContainer;

            if (npcName === CONSTANTS.NPC_NAMES.HEMLOCK) {
                selectedHemlockHerbName = button.dataset.herbName;
                listContainer = DOM.hemlockHerbsListDiv;
            } else if (npcName === CONSTANTS.NPC_NAMES.BORIN) {
                selectedBorinItemName = button.dataset.itemName;
                listContainer = DOM.borinItemsListDiv;
            } else {
                return;
            }

            if (listContainer) {
                listContainer.querySelectorAll('.select-npc-item-button').forEach(btn => {
                    btn.style.fontWeight = 'normal'; btn.style.backgroundColor = ''; // Reset others
                    btn.classList.remove('selected-item-button'); // CSS class instead of inline style
                });
                button.style.fontWeight = 'bold'; // Or use a class:
                button.classList.add('selected-item-button');
            }
        };

        if (DOM.hemlockHerbsListDiv) DOM.hemlockHerbsListDiv.addEventListener('click', handleNpcItemSelect);
        if (DOM.borinItemsListDiv) DOM.borinItemsListDiv.addEventListener('click', handleNpcItemSelect);


        // Submit buttons in dynamic forms (delegated)
        if (DOM.dynamicActionFormsContainer) {
            DOM.dynamicActionFormsContainer.addEventListener('click', (event) => this.handleDynamicFormSubmit(event));
        }

        // Close buttons on dynamic forms
        if (DOM.closeDynamicFormButtons) {
            DOM.closeDynamicFormButtons.forEach(button => {
                button.addEventListener('click', () => {
                    hideAllDynamicForms();
                    if (DOM.currentTownDisplayActions && DOM.currentTownDisplayActions.textContent) {
                        this.displaySubLocations();
                    }
                });
            });
        }
    },

    init() {
        this.initEventListeners();
        // Initial population of sub-locations if town context exists
        if (DOM.currentTownDisplayActions && DOM.currentTownDisplayActions.textContent) {
            this.displaySubLocations();
        } else {
            if (DOM.subLocationsListDiv) DOM.subLocationsListDiv.innerHTML = '<p>No town context.</p>';
        }
    }
};
<<<<<<< HEAD


=======


>>>>>>> 320a168a
const UITopMenu = {
    init() {
        if (DOM.topRightMenuButton && DOM.settingsPopup) {
            DOM.topRightMenuButton.addEventListener('click', (event) => {
                event.stopPropagation();
                const isHidden = DOM.settingsPopup.style.display === 'none' || DOM.settingsPopup.style.display === '';
                DOM.settingsPopup.style.display = isHidden ? 'block' : 'none';
                DOM.topRightMenuButton.setAttribute('aria-expanded', isHidden.toString());
            });
        }

        if (DOM.saveGameButton) {
            DOM.saveGameButton.addEventListener('click', () => {
                showToast("Game progress is automatically saved after each action.", "info", 7000);
                if (DOM.settingsPopup) DOM.settingsPopup.style.display = 'none';
                if (DOM.topRightMenuButton) DOM.topRightMenuButton.setAttribute('aria-expanded', 'false');
            });
        }

        document.addEventListener('click', (event) => {
            if (DOM.settingsPopup && DOM.settingsPopup.style.display === 'block') {
                if (!DOM.settingsPopup.contains(event.target) && DOM.topRightMenuButton && !DOM.topRightMenuButton.contains(event.target)) {
                    DOM.settingsPopup.style.display = 'none';
                    if (DOM.topRightMenuButton) DOM.topRightMenuButton.setAttribute('aria-expanded', 'false');
                }
            }
        });
    }
};

const UIInitialPopups = {
    processEventPopup() {
        const { awaitingEventChoice, pendingEventDataJson } = gameConfigData;
        if (awaitingEventChoice && pendingEventDataJson && DOM.eventPopup) {
            try {
                const eventData = pendingEventDataJson; // Assuming it's already an object
                if (DOM.eventPopupNameEl) DOM.eventPopupNameEl.textContent = eventData.name || "An Event Occurs!";
                if (DOM.eventPopupDescriptionEl) DOM.eventPopupDescriptionEl.innerHTML = eventData.description || "You must make a choice.";

                if (DOM.eventPopupChoicesContainer) {
                    DOM.eventPopupChoicesContainer.innerHTML = ''; // Clear
                    if (eventData.choices && eventData.choices.length > 0) {
                        eventData.choices.forEach((choice, index) => {
                            const button = document.createElement('button');
                            button.className = 'event-choice-button action-button';
                            button.dataset.choiceIndex = index;
                            let buttonText = choice.text;
                            if (choice.skill && choice.dc) buttonText += ` <span class="skill-check-indicator">[${choice.skill} DC ${choice.dc}]</span>`;
                            if (choice.item_requirement_desc) buttonText += ` <span class="item-req-indicator">(${choice.item_requirement_desc})</span>`;
                            button.innerHTML = buttonText;
                            DOM.eventPopupChoicesContainer.appendChild(button);
                        });

                        // Event listener for choices (delegated, one-time attach)
                        if (!DOM.eventPopupChoicesContainer.dataset.listenerAttached) {
                            DOM.eventPopupChoicesContainer.addEventListener('click', (event) => {
                                if (event.target.classList.contains('event-choice-button')) {
                                    const choiceIndex = event.target.dataset.choiceIndex;
                                    const currentEventName = eventData.name; // Capture from closure

                                    if (choiceIndex === undefined || !currentEventName) {
                                        console.error("Error: Missing choice index or event name for event submission.");
                                        showToast("Error processing your choice.", "error");
                                        return;
                                    }
                                    // Submit choice via a dynamically created form
                                    const form = document.createElement('form');
                                    form.method = 'POST';
                                    form.action = gameConfigData.submitEventChoiceUrl;
                                    form.innerHTML = `
                                        <input type="hidden" name="event_name" value="${currentEventName}">
                                        <input type="hidden" name="choice_index" value="${choiceIndex}">
                                    `;
                                    document.body.appendChild(form);
                                    form.submit();
                                    if (DOM.eventPopup) DOM.eventPopup.style.display = 'none';
                                }
                            });
                            DOM.eventPopupChoicesContainer.dataset.listenerAttached = 'true';
                        }
                    } else {
                        DOM.eventPopupChoicesContainer.innerHTML = '<p>No choices available for this event.</p>';
                    }
                }
                if (DOM.eventPopup) DOM.eventPopup.style.display = 'block';
            } catch (e) {
                console.error("Error processing event data for popup:", e);
                if (DOM.eventPopup) DOM.eventPopup.style.display = 'none';
            }
        }
    },

    processActionResultToast() {
        const { popupActionResult } = gameConfigData;
        if (popupActionResult && popupActionResult.trim() !== "") {
            const toastMessage = popupActionResult.replace(/<br\s*\/?>/gi, " "); // Flatten <br>
            let actionResultType = 'info';
            const lowerMessage = toastMessage.toLowerCase();
            if (lowerMessage.includes('success')) actionResultType = 'success';
            else if (lowerMessage.includes('fail') || lowerMessage.includes('error') || lowerMessage.includes('not possible')) actionResultType = 'error';
            else if (lowerMessage.includes('warning')) actionResultType = 'warning';
            showToast(toastMessage, actionResultType, 7000);
        }
    },

    processSkillRollToast() {
        const { lastSkillRollStr } = gameConfigData;
        if (lastSkillRollStr && lastSkillRollStr.trim() !== "") {
            let skillRollType = 'info';
            const lowerMessage = lastSkillRollStr.toLowerCase();
            if (lowerMessage.includes('success')) skillRollType = 'success';
            else if (lowerMessage.includes('fail') || lowerMessage.includes('failure')) skillRollType = 'error';
            showToast(lastSkillRollStr, skillRollType, 7000);
        }
    },

    init() {
        this.processActionResultToast();
        this.processEventPopup();
        this.processSkillRollToast();
    }
};


// --- MAIN INITIALIZATION ---
function main() {
    document.body.classList.add('js-loaded');
    cacheDomElements(); // Populate DOM object
    loadConfigData(); // Populate gameConfigData object

    UIPanels.init();
    UIBottomTabs.init();
    UITopMenu.init();

    if (DOM.actionForm) { // Core game interactions are available
        UIActionsAndEvents.init();
        UIShopAndInventory.init();
    }

    UIInitialPopups.init();
<<<<<<< HEAD

    // Ensure all full panels are initially hidden after all JS setup
    if (DOM.fullPanelContainers) {
        DOM.fullPanelContainers.forEach(panel => {
            panel.classList.add('hidden');
            // Also ensure their corresponding mini-panels are not marked as expanded
            const miniPanel = document.querySelector(`[aria-controls="${panel.id}"]`);
            if (miniPanel) {
                miniPanel.setAttribute('aria-expanded', 'false');
            }
        });
    }
}

=======
}

>>>>>>> 320a168a
// --- STARTUP ---
document.addEventListener('DOMContentLoaded', main);<|MERGE_RESOLUTION|>--- conflicted
+++ resolved
@@ -209,33 +209,22 @@
         // If no form to show, ensure main action sections are visible (handled by hideAllDynamicForms)
     }
 }
-<<<<<<< HEAD
-
-=======
->>>>>>> 320a168a
+
+
 
 // --- INITIALIZATION MODULES ---
 
-<<<<<<< HEAD
 const UIPanels = {
     init() {
         if (!DOM.miniPanels || !DOM.closeFullPanelButtons || !DOM.fullPanelContainers) return;
 
-=======
-// --- INITIALIZATION MODULES ---
-
-const UIPanels = {
-    init() {
-        if (!DOM.miniPanels || !DOM.closeFullPanelButtons || !DOM.fullPanelContainers) return;
-
->>>>>>> 320a168a
+
         DOM.miniPanels.forEach(miniPanel => {
             const fullPanelId = miniPanel.getAttribute('aria-controls');
             const fullPanelContainer = document.getElementById(fullPanelId);
 
             if (fullPanelContainer) {
                 const openPanel = () => {
-<<<<<<< HEAD
                     // Hide all other full panels first
                     DOM.fullPanelContainers.forEach(p => {
                         if (p !== fullPanelContainer) {
@@ -247,9 +236,6 @@
                         }
                     });
                     fullPanelContainer.classList.remove('hidden');
-=======
-                    fullPanelContainer.style.display = 'flex';
->>>>>>> 320a168a
                     miniPanel.setAttribute('aria-expanded', 'true');
                 };
                 miniPanel.addEventListener('click', openPanel);
@@ -266,11 +252,7 @@
             button.addEventListener('click', () => {
                 const fullPanelContainer = button.closest('.full-panel-container');
                 if (fullPanelContainer) {
-<<<<<<< HEAD
                     fullPanelContainer.classList.add('hidden');
-=======
-                    fullPanelContainer.style.display = 'none';
->>>>>>> 320a168a
                     const miniPanel = document.querySelector(`[aria-controls="${fullPanelContainer.id}"]`);
                     if (miniPanel) miniPanel.setAttribute('aria-expanded', 'false');
                 }
@@ -279,13 +261,8 @@
 
         DOM.fullPanelContainers.forEach(container => {
             container.addEventListener('click', function(event) {
-<<<<<<< HEAD
                 if (event.target === container) { // Click on overlay, not content
                     container.classList.add('hidden');
-=======
-                if (event.target === container) {
-                    container.style.display = 'none';
->>>>>>> 320a168a
                     const miniPanel = document.querySelector(`[aria-controls="${container.id}"]`);
                     if (miniPanel) miniPanel.setAttribute('aria-expanded', 'false');
                 }
@@ -764,13 +741,9 @@
         }
     }
 };
-<<<<<<< HEAD
-
-
-=======
-
-
->>>>>>> 320a168a
+
+
+
 const UITopMenu = {
     init() {
         if (DOM.topRightMenuButton && DOM.settingsPopup) {
@@ -911,7 +884,6 @@
     }
 
     UIInitialPopups.init();
-<<<<<<< HEAD
 
     // Ensure all full panels are initially hidden after all JS setup
     if (DOM.fullPanelContainers) {
@@ -926,9 +898,6 @@
     }
 }
 
-=======
-}
-
->>>>>>> 320a168a
+
 // --- STARTUP ---
 document.addEventListener('DOMContentLoaded', main);