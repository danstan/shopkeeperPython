--- conflicted
+++ resolved
@@ -266,7 +266,7 @@
     height: calc(100% - 35px); /* Adjust based on tab button height, assuming buttons are around 35px */
     overflow: hidden; /* To contain the sliding panels */
     position: relative; /* For positioning panels if needed, though max-height should handle it */
-<<<<<<< HEAD
+
 }
 
 #actions-panel-content, #log-panel-content {
@@ -281,36 +281,6 @@
 
 #actions-panel-content.panel-visible,
 #log-panel-content.panel-visible {
-    max-height: 15vh; /* Or a fixed value like 500px if vh is problematic. #actions-tab is 20vh. Needs to be enough for content. */
-    /* If content inside panels needs scrolling, add overflow-y: auto; here
-       and ensure #action-controls-wrapper and .log-box don't have fixed height:100%
-       if this parent has overflow-y: auto as well.
-       For now, assuming content fits or internal elements scroll.
-    */
-}
-
-/* Ensure the direct children of panels can fill the space */
-#actions-panel-content > #action-controls-wrapper,
-#log-panel-content > .log-box {
-    height: 100%; /* Fill the visible height of the panel */
-    overflow-y: auto; /* Allow scrolling within these if content exceeds panel height */
-}
-
-=======
-}
-
-#actions-panel-content, #log-panel-content {
-    width: 100%; /* Take full width of #actions-content */
-    height: 100%; /* Take full height of #actions-content when visible */
-    background-color: #f9f9f9; /* Match tab-content bg */
-    overflow: hidden; /* Important for max-height transition */
-    max-height: 0; /* Initially hidden */
-    transition: max-height 0.5s ease-in-out;
-    box-sizing: border-box; /* Include padding/border in height */
-}
-
-#actions-panel-content.panel-visible,
-#log-panel-content.panel-visible {
     max-height: calc(20vh - 35px); /* Allows panel to use full height of #actions-content (parent) */
     /* If content inside panels needs scrolling, add overflow-y: auto; here
        and ensure #action-controls-wrapper and .log-box don't have fixed height:100%
@@ -326,7 +296,7 @@
     overflow-y: auto; /* Allow scrolling within these if content exceeds panel height */
 }
 
->>>>>>> 0c10f4b8
+
 
 /* Add overflow:hidden to tab containers */
 #stats-tab, #info-tab, #inventory-tab {
