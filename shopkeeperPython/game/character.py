--- conflicted
+++ resolved
@@ -566,11 +566,9 @@
         # print(f"  {final_formatted_string}") # Or self._print if available
         pass
 
-<<<<<<< HEAD
+
     return final_result
-=======
-        return final_result
->>>>>>> bcf8ebfe
+
 
     def to_dict(self, current_town_name: str = None) -> dict:
         # If current_town_name is None, default to "Starting Village"
