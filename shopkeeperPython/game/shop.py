# Import Character for type hinting only to avoid circular dependency at runtime
from typing import TYPE_CHECKING, Tuple
if TYPE_CHECKING:
    from .character import Character
    # from .town import Town # Town for type hinting - already imported below

from .item import Item, QUALITY_TIERS, QUALITY_VALUE_MULTIPLIERS
from .town import Town


class Shop:
    """
    Represents a shop in the Shopkeeper Python game.
    """
    BASIC_RECIPES = {
        "Stale Ale": {"base_value": 1, "type": "food", "description": "Barely drinkable ale.", "crafting_difficulty": 1, "effects": {"stamina_recovery": 1}},
        "Simple Dagger": {"base_value": 5, "type": "weapon", "description": "A crude but functional dagger.", "crafting_difficulty": 5, "effects": {"damage": "1d4"}},
        "Minor Healing Potion": {"base_value": 10, "type": "potion", "description": "Restores a small amount of health.", "effects": {"healing": 5}, "crafting_difficulty": 3}
    }

    QUALITY_THRESHOLDS = [
        (0, "Common"), (6, "Uncommon"), (16, "Rare"),
        (31, "Very Rare"), (51, "Legendary"), (101, "Mythical")
    ]

    def __init__(self, name: str, owner_name: str, town: Town, initial_gold: int = 500):
        self.name = name
        self.owner_name = owner_name
        self.town = town
        self.inventory = []
        self.gold = initial_gold
        self.specialization = "General"
        self.crafting_experience = {}
        self.shop_level = 1
        self.markup_percentage = 1.2 # Default markup (e.g., 20% over value for player)
        self.buyback_percentage = 0.5 # Default buyback (e.g., 50% of value for player)

    def __repr__(self):
        return (f"Shop(name='{self.name}', owner='{self.owner_name}', town='{self.town.name if self.town else 'None'}', "
                f"gold={self.gold}, specialization='{self.specialization}', level={self.shop_level})")

    def update_town(self, new_town: 'Town'):
        """Updates the shop's associated town."""
        self.town = new_town
        print(f"Shop '{self.name}' has updated its town to {new_town.name}.")

    def add_item_to_inventory(self, item: Item):
        self.inventory.append(item)

    def remove_item_from_inventory(self, item_name: str, specific_item_to_remove: Item = None) -> Item | None:
        item_to_remove = None
        if specific_item_to_remove and specific_item_to_remove in self.inventory:
            item_to_remove = specific_item_to_remove
            self.inventory.remove(specific_item_to_remove)
        else:
            for item in self.inventory:
                if item.name == item_name:
                    item_to_remove = item
                    self.inventory.remove(item)
                    break
        if not item_to_remove:
            pass
        return item_to_remove

    def can_craft(self, item_name: str, character_skills=None):
        return item_name in self.BASIC_RECIPES

    def _determine_quality(self, item_name: str) -> str:
        craft_count = self.crafting_experience.get(item_name, 0)
        determined_quality = self.QUALITY_THRESHOLDS[0][1]
        for threshold, quality in self.QUALITY_THRESHOLDS:
            if craft_count >= threshold:
                determined_quality = quality
            else:
                break
        return determined_quality

    def craft_item(self, item_name: str) -> Item | None:
        if not self.can_craft(item_name):
            # print(f"Cannot craft {item_name}. Recipe unknown or prerequisites not met.") # GameManager usually prints this
            return None
        recipe = self.BASIC_RECIPES[item_name]
        self.crafting_experience[item_name] = self.crafting_experience.get(item_name, 0) + 1
        quality = self._determine_quality(item_name)
        crafted_item = Item(
            name=item_name,
            description=recipe.get("description", "A crafted item."),
            base_value=recipe["base_value"],
            item_type=recipe["type"],
            quality=quality,
            effects=recipe.get("effects", {}),
            is_magical=recipe.get("is_magical", recipe["type"] in ["potion", "scroll", "weapon", "armor", "ring", "amulet"]),
            is_attunement=recipe.get("is_attunement", False),
            is_consumable=recipe.get("is_consumable", recipe["type"] in ["potion", "food", "scroll"])
        )
        self.add_item_to_inventory(crafted_item)
        # print(f"Crafted {crafted_item.quality} {item_name}. Experience for {item_name}: {self.crafting_experience[item_name]}.") # GameManager can print success
        return crafted_item

    def stock_item(self, item: Item):
        self.add_item_to_inventory(item)

    def complete_sale_to_npc(self, item_name: str, quality_to_sell: str = None, npc_offer_percentage: float = 1.0) -> int: # Returns price or 0
        item_instance_to_sell = None
        for item_in_stock in self.inventory:
            if item_in_stock.name == item_name:
                if quality_to_sell is None or item_in_stock.quality == quality_to_sell:
                    item_instance_to_sell = item_in_stock
                    break
        if item_instance_to_sell:
            # Use calculate_sale_price for consistency, assuming npc_offer_percentage is a negotiation result on top of base sale price
            base_selling_price = self.calculate_sale_price(item_instance_to_sell)
            final_selling_price = int(base_selling_price * npc_offer_percentage)

            self.gold += final_selling_price
            self.remove_item_from_inventory(item_instance_to_sell.name, specific_item_to_remove=item_instance_to_sell)
<<<<<<< HEAD
            print(f"Sold {item_instance_to_sell.quality} {item_name} to NPC for {final_selling_price} gold (Base Price: {base_selling_price}, Offer: {npc_offer_percentage*100}%).")
            return final_selling_price # Return the price
=======
            print(f"SHOP: Sold {item_instance_to_sell.quality} {item_name} to NPC for {selling_price} gold.")
            return selling_price
>>>>>>> b640c6f8
        else:
            # print(f"Item '{item_name}' (Quality: {quality_to_sell if quality_to_sell else 'any'}) not found in inventory for sale to NPC.")
            return 0

    def calculate_sale_price(self, item_or_item_name: (Item | str)) -> int:
        """Calculates the sale price of an item, considering town demand and shop markup."""
        item_instance = None
        if isinstance(item_or_item_name, str):
            for item_in_stock in self.inventory: # Search in current inventory
                if item_in_stock.name == item_or_item_name:
                    item_instance = item_in_stock
                    break
            if not item_instance: # If not in inventory, create a temporary item to get its base value
                 # This part is tricky if recipes are complex. Assuming base_value is known or simple items.
                 # For a robust solution, item details (like base_value) should be accessible globally or via Item class static methods.
                 # Let's assume we can get a temporary Item instance or its base_value for calculation.
                 # This path is less ideal. Best if an Item object is passed.
                if item_or_item_name in self.BASIC_RECIPES: # Fallback for known craftable items
                    item_instance = Item(name=item_or_item_name, base_value=self.BASIC_RECIPES[item_or_item_name]['base_value'], item_type="unknown")
                else:
                    # print(f"Warning: Cannot calculate price for unknown item name '{item_or_item_name}' not in inventory without its base value.")
                    return 0 # Or handle error appropriately
        elif isinstance(item_or_item_name, Item):
            item_instance = item_or_item_name

        if not item_instance:
            # print(f"Error: Could not determine item for price calculation: {item_or_item_name}")
            return 0

        town_modifier = 1.0
        if self.town and hasattr(self.town, 'get_item_price_modifier'): # Check if town exists and has the method
            town_modifier = self.town.get_item_price_modifier(item_instance.name)
        elif self.town and hasattr(self.town, 'market_demand_modifiers'): # Fallback to direct dict access
             town_modifier = self.town.market_demand_modifiers.get(item_instance.name, 1.0)


        # Price for player buying from shop (Shop sells high)
        price = int(item_instance.value * town_modifier * self.markup_percentage) # Changed get_value() to .value
        return price

    def sell_item_to_character(self, item_name: str, character_wanting_to_buy: 'Character') -> Tuple[Item | None, int]:
        item_instance_for_sale = None
        for item_in_stock in self.inventory:
            if item_in_stock.name == item_name:
                item_instance_for_sale = item_in_stock
                break
        if not item_instance_for_sale:
            print(f"SHOP: {self.name} does not have '{item_name}' in stock.")
            return None, 0

        price_to_character = self.calculate_sale_price(item_instance_for_sale)

        if character_wanting_to_buy.gold < price_to_character:
            print(f"SHOP: {character_wanting_to_buy.name} cannot afford {item_name} (Cost: {price_to_character}, Has: {character_wanting_to_buy.gold}).")
            return None, 0

        character_wanting_to_buy.gold -= price_to_character
        self.gold += price_to_character

        removed_item = self.remove_item_from_inventory(item_name, specific_item_to_remove=item_instance_for_sale)
        if removed_item:
             print(f"SHOP: {self.name} sold {removed_item.name} to {character_wanting_to_buy.name} for {price_to_character} gold.")
             return removed_item, price_to_character
        else:
            print(f"SHOP: Error - {item_name} was found but could not be removed from shop inventory.")
            character_wanting_to_buy.gold += price_to_character
            self.gold -= price_to_character
            return None, 0

    def buy_item_from_character(self, item_to_buy: Item, character_selling: 'Character') -> int:
        # Calculate price shop pays (Shop buys low)
        town_modifier = 1.0
        if self.town and hasattr(self.town, 'get_item_price_modifier'):
            town_modifier = self.town.get_item_price_modifier(item_to_buy.name)
        elif self.town and hasattr(self.town, 'market_demand_modifiers'):
             town_modifier = self.town.market_demand_modifiers.get(item_to_buy.name, 1.0)

        price_paid_by_shop = int(item_to_buy.value * town_modifier * self.buyback_percentage) # Changed get_value() to .value

        if self.gold < price_paid_by_shop:
            print(f"SHOP: {self.name} cannot afford to buy {item_to_buy.name} (Offered: {price_paid_by_shop}, Shop Gold: {self.gold}).")
            return 0

        self.add_item_to_inventory(item_to_buy)
        self.gold -= price_paid_by_shop
        character_selling.gold += price_paid_by_shop

        print(f"SHOP: {self.name} bought {item_to_buy.name} from {character_selling.name} for {price_paid_by_shop} gold.")
        return price_paid_by_shop

    def set_specialization(self, specialization_type: str):
        self.specialization = specialization_type
        print(f"Shop specialization set to: {self.specialization}")

    def display_inventory(self):
        if not self.inventory:
            print(f"{self.name}'s inventory is empty.")
            return
        print(f"\n--- {self.name}'s Inventory (in {self.town.name if self.town else 'N/A'}) ---")
        for item in self.inventory:
            print(f"- {item}")
        print("---------------------------")

    def to_dict(self) -> dict:
        return {
            "name": self.name,
            "owner_name": self.owner_name,
            "town_name": self.town.name if self.town else None, # Save town name
            "inventory": [item.to_dict() for item in self.inventory],
            "gold": self.gold,
            "specialization": self.specialization,
            "crafting_experience": self.crafting_experience.copy(),
            "shop_level": self.shop_level,
            "markup_percentage": self.markup_percentage,
            "buyback_percentage": self.buyback_percentage,
        }

    @classmethod
    def from_dict(cls, data: dict, town_object: Town) -> 'Shop': # town_object must be supplied
        if not town_object and data.get("town_name"):
            # This case should ideally be handled by GameManager: find town by name
            print(f"Warning: Shop.from_dict called for '{data['name']}' without a Town object, but town_name '{data.get('town_name')}' was in save data. Shop will have no town linkage.")
            # One could raise an error or create a dummy town if town_object is critical and missing.
            # For now, we allow it but the shop might not function correctly if town is needed later.

        shop = cls(data["name"], data["owner_name"], town_object, initial_gold=data["gold"])
        shop.inventory = [Item.from_dict(item_data) for item_data in data.get("inventory", [])]
        shop.specialization = data.get("specialization", "General")
        shop.crafting_experience = data.get("crafting_experience", {})
        shop.shop_level = data.get("shop_level", 1)
        shop.markup_percentage = data.get("markup_percentage", 1.2)
        shop.buyback_percentage = data.get("buyback_percentage", 0.5)
        return shop

if __name__ == "__main__":
    # Dummy Town for testing Shop if run directly
    class MockTown(Town): # Inherit from Town to satisfy type hint
        def __init__(self, name="Default Test Town", market_demand_modifiers=None):
            super().__init__(name, [], [], [], market_demand_modifiers if market_demand_modifiers else {})

    default_town = MockTown()
    shop_in_default = Shop(name="The Prancing Pony", owner_name="Barliman Butterbur", town=default_town)

    # Test with a town that has modifiers
    town_with_mods = MockTown("Whiterun", market_demand_modifiers={"Minor Healing Potion": 1.5, "Simple Dagger": 0.8})
    shop_in_whiterun = Shop(name="Warmaiden's", owner_name="Adrianne", town=town_with_mods)

    print("\n--- Crafting Initial Items for Serialization Test ---")
    crafted_potion = shop_in_whiterun.craft_item("Minor Healing Potion")
    shop_in_whiterun.display_inventory()

    print("\n--- Serialization Test for Shop ---")
    shop_dict = shop_in_whiterun.to_dict()
    print(f"Serialized Shop: {shop_dict}")

    # For from_dict, we need the actual Town object. GameManager would handle this.
    # Here, we'll reuse town_with_mods for simplicity of the test.
    loaded_shop = Shop.from_dict(shop_dict, town_with_mods)
    print(f"Deserialized Shop: {loaded_shop}")
    loaded_shop.display_inventory()

    assert loaded_shop.name == shop_in_whiterun.name
    assert loaded_shop.town.name == shop_in_whiterun.town.name
    assert len(loaded_shop.inventory) == len(shop_in_whiterun.inventory)
    if loaded_shop.inventory:
        assert loaded_shop.inventory[0].name == shop_in_whiterun.inventory[0].name
    assert loaded_shop.gold == shop_in_whiterun.gold
    assert loaded_shop.crafting_experience == shop_in_whiterun.crafting_experience

    print("\n--- Shop Serialization Test Complete ---")<|MERGE_RESOLUTION|>--- conflicted
+++ resolved
@@ -114,13 +114,7 @@
 
             self.gold += final_selling_price
             self.remove_item_from_inventory(item_instance_to_sell.name, specific_item_to_remove=item_instance_to_sell)
-<<<<<<< HEAD
-            print(f"Sold {item_instance_to_sell.quality} {item_name} to NPC for {final_selling_price} gold (Base Price: {base_selling_price}, Offer: {npc_offer_percentage*100}%).")
-            return final_selling_price # Return the price
-=======
-            print(f"SHOP: Sold {item_instance_to_sell.quality} {item_name} to NPC for {selling_price} gold.")
-            return selling_price
->>>>>>> b640c6f8
+
         else:
             # print(f"Item '{item_name}' (Quality: {quality_to_sell if quality_to_sell else 'any'}) not found in inventory for sale to NPC.")
             return 0
