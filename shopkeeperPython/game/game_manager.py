--- conflicted
+++ resolved
@@ -32,12 +32,7 @@
 }
 
 class GameManager:
-<<<<<<< HEAD
-    def __init__(self): # player_character argument removed
-=======
-    def __init__(self, player_character: Character, output_stream=None):
-        self.output_stream = output_stream
->>>>>>> 4f949489
+
         self.time = GameTime()
 
         # Character creation is now handled by the Character class interactively
@@ -68,18 +63,7 @@
         self.event_manager = EventManager(self.character)
         self.base_event_chance = 0.05
         self._reset_daily_trackers()
-<<<<<<< HEAD
-        # The character's name is now available after interactive creation
-        print(f"GameManager initialized. {self.character.name}'s shop established in {self.current_town.name}.")
-=======
-        self._print(f"GameManager initialized. {player_character.name}'s shop established in {self.current_town.name}.")
-
-    def _print(self, message):
-        if self.output_stream:
-            self.output_stream.write(message + '\n')
-        else:
-            print(message)
->>>>>>> 4f949489
+
 
     def _reset_daily_trackers(self):
         self.daily_gold_earned_from_sales = 0
@@ -348,59 +332,9 @@
             print(f"Failed direct imports as well: {e}")
             raise # Re-raise the initial error if all attempts fail
 
-<<<<<<< HEAD
-    # player_char = Character(name="Recap Player") # Old character creation removed
-    # player_char.roll_stats() # Stats are now rolled interactively
-    # player_char.stats = {"STR": 12, "DEX": 12, "CON": 12, "INT": 12, "WIS": 12, "CHA": 12} # Manual setting removed
-    # player_char.base_max_hp = 10 + player_char._calculate_modifier(player_char.stats["CON"],is_base_stat_score=True) * player_char.level # HP calc is now internal
-    # player_char.hp = player_char.get_effective_max_hp()
-    # player_char.hit_dice = player_char.max_hit_dice # Hit dice also internal
-
-    # GameManager now handles character creation internally.
-    # This will trigger the interactive prompts if __main__ is run.
-    gm = GameManager() # No longer takes player_character argument
-
-    # Grant XP to ensure level up for testing skill allocation
-    xp_to_grant_for_level_up = 295 # Level 2 is 300 XP. research_market gives 5 XP.
-    print(f"\n(Test Setup: Granting {gm.character.name} {xp_to_grant_for_level_up} XP to ensure level up for skill allocation test)")
-    gm.character.award_xp(xp_to_grant_for_level_up)
-    # Committing XP here would trigger level up before the day starts.
-    # We want it to happen at End of Day Recap.
-
-    # The Lucky Charm can be added after character creation if needed for testing specific scenarios,
-    # but for a standard run, inventory starts empty unless modified by character creation itself.
-    # For now, let's assume the test proceeds without automatically adding it,
-    # or it could be added via a game event or initial shop stock.
-    # If direct addition for testing is needed:
-    # lucky_charm = Item(name="Lucky Charm", description="Reroll", base_value=0, item_type="trinket", quality="Rare", effects={"allow_reroll": True}, is_consumable=True)
-    # gm.character.add_item_to_inventory(lucky_charm)
-    # print(f"  (Test setup: Added Lucky Charm to {gm.character.name}'s inventory)")
-=======
-    player_char = Character(name="Recap Player")
-    player_char.roll_stats() # Player stats are random by default
-    player_char.stats = {"STR": 12, "DEX": 12, "CON": 12, "INT": 12, "WIS": 12, "CHA": 12} # Override for consistency
-    player_char.base_max_hp = 10 + player_char._calculate_modifier(player_char.stats["CON"],is_base_stat_score=True) * player_char.level
-    player_char.hp = player_char.get_effective_max_hp()
-    player_char.hit_dice = player_char.max_hit_dice
->>>>>>> 4f949489
-
-
-<<<<<<< HEAD
-    gm.base_event_chance = 0.15 # Adjusted for more predictable testing
-
-    print(f"\n--- Starting Day {gm.time.current_day} Simulation for {gm.character.name} (target 16 actions + 8 sleep) ---")
-=======
-    # When running this __main__ block, it will use standard print
-    gm = GameManager(player_character=player_char)
-    # To test with StringIO for this main block:
-    # import io
-    # test_io_stream = io.StringIO()
-    # gm = GameManager(player_character=player_char, output_stream=test_io_stream)
-
-    gm.base_event_chance = 0.15 # Adjusted for more predictable testing
-
-    gm._print(f"\n--- Starting Day {gm.time.current_day} Simulation (target 16 actions + 8 sleep) ---")
->>>>>>> 4f949489
+
+
+
 
     # Day 1 Activities (16 hours of actions)
     # Hour: 07:00 (Start)
@@ -417,31 +351,7 @@
 
     gm.perform_hourly_action("craft", {"item_name": "Stale Ale"}) # 14->15
 
-<<<<<<< HEAD
-    stale_ale_to_sell = None
-    # Attempt to find Stale Ale if the shop crafted it.
-    # The shop inventory might not have it if crafting failed or was not chosen.
-    if "Stale Ale" in gm.daily_items_crafted: # Check if it was crafted today
-        for item_in_shop_inv in gm.shop.inventory:
-            if item_in_shop_inv.name == "Stale Ale":
-                # Simulate player acquiring it for selling test.
-                stale_ale_to_sell = gm.shop.remove_item_from_inventory("Stale Ale", specific_item_to_remove=item_in_shop_inv)
-                if stale_ale_to_sell:
-                    gm.character.add_item_to_inventory(stale_ale_to_sell) # Use gm.character
-                    print(f"  (Test setup: Player {gm.character.name} acquired {stale_ale_to_sell.name} from shop to sell back)")
-                break
-=======
-    stale_ale_to_sell = None # Find the Stale Ale the shop just crafted
-    for item_in_shop_inv in gm.shop.inventory:
-        if item_in_shop_inv.name == "Stale Ale":
-            # To test player selling, player needs the item. Let's simulate player acquiring it.
-            # This is a bit artificial for the test, normally player would craft/find it themselves.
-            stale_ale_to_sell = gm.shop.remove_item_from_inventory("Stale Ale", specific_item_to_remove=item_in_shop_inv)
-            if stale_ale_to_sell:
-                player_char.add_item_to_inventory(stale_ale_to_sell)
-                gm._print(f"  (Test setup: Player acquired {stale_ale_to_sell.name} from shop to sell back)")
-            break
->>>>>>> 4f949489
+
 
     if stale_ale_to_sell:
         # Player sells the item. The action itself does not advance time here.
@@ -469,70 +379,7 @@
             # Looking at Character.sell_item_to_shop, it doesn't update GameManager's trackers.
             gm.daily_gold_player_earned_selling_to_shop += gold_earned
             gm.daily_items_player_sold_to_shop.append(stale_ale_to_sell.name)
-<<<<<<< HEAD
-            print(f"  Action: Sell item {stale_ale_to_sell.name} (completed within current hour). Gold earned: {gold_earned}")
-        else:
-            print(f"  Action: Sell item {stale_ale_to_sell.name} failed or item was not sold.")
-            # If selling failed, put it back in player inventory for test consistency if needed, or handle as lost.
-            # For now, assume it's gone or sale failed as per method.
-            # If it failed, it should still be in player's inventory.
-            if stale_ale_to_sell not in gm.character.inventory: # If it was removed by a partial sell attempt
-                 gm.character.add_item_to_inventory(stale_ale_to_sell) # Put it back for test consistency
-                 print(f"  (Test info: {stale_ale_to_sell.name} re-added to player inventory after failed sale attempt)")
-
-
-    else: # If shop didn't have Stale Ale or it wasn't transferred
-        print(f"  (Test info: {gm.character.name} does not have Stale Ale to sell, or item not found in shop. Skipping player selling action.)")
-        # This hour (15->16) would then proceed with its original action if selling was meant to be "instead of"
-        # The original code had this as an else block for a perform_hourly_action.
-        # Let's assume the selling attempt was part of the 15->16 hour block.
-        # If selling didn't happen, the hour is still spent.
-
-    # The original test had gm.perform_hourly_action("talk_to_customer") in the else block.
-    # If selling is a quick part of an hour, the main action for that hour still happens.
-    # For simplicity, let's assume the hour 15->16 was "manage shop / attempt sale".
-    # So, we'll just advance time with a generic action if no sale was made.
-    # This part of the test logic needs to be robust to whether the item exists.
-    # The hour 15->16 was originally the sell action. We'll call a generic action if sell didn't happen.
-    if not stale_ale_to_sell or gold_earned == 0 :
-         gm.perform_hourly_action("talk_to_customer") # 15->16 (if sale didn't occur or wasn't primary action)
-    else:
-        # If sale happened, the hour was still used. We need to ensure time advances.
-        # The original test implies the sale itself was the action for that hour.
-        # So, if sale was successful, that WAS the 15->16 action.
-        # We need to make sure an action is performed for each hour.
-        # The structure was:
-        # IF stale_ale_to_sell:
-        #   player_char.sell_item_to_shop(...) -> THIS WAS THE ACTION
-        # ELSE:
-        #   gm.perform_hourly_action("talk_to_customer") -> THIS WAS THE ACTION
-        # So, if the sale attempt happened (regardless of success), that was the hour's "event".
-        # We need to ensure an `perform_hourly_action` is called or time is advanced.
-        # Let's assume "attempt_sell_item" could be an action.
-        # For now, if a sale was attempted, we'll consider that the hour's activity.
-        # The time advancement is handled by perform_hourly_action.
-        # The original code is a bit ambiguous here. Let's ensure an action always consumes the hour.
-        # If selling was the action for 15->16:
-        if stale_ale_to_sell: # i.e. an attempt was made
-            # We need to ensure the time advances for this hour.
-            # The original code did not call perform_hourly_action if a sale was made.
-            # This is a gap. Let's fix it by wrapping the sell in an action or just advancing time.
-            # Simplest: if a sale was attempted, that was the hour's main focus.
-            # We'll assume the sell_item_to_shop itself doesn't advance time system.
-            # So, we still need perform_hourly_action for time progression and events.
-            # Let's make "managing inventory/sales" the action for this hour.
-            gm.perform_hourly_action("manage_inventory_sales") # 15->16
-        # This means the `else` block for `talk_to_customer` was correct if no sale attempt.
-
-    gm.perform_hourly_action("research_market") # 16->17 (This should be hour after selling attempt)
-=======
-    else: # If shop didn't have Stale Ale (e.g. if crafting failed), just do a default action
-        gm._print("  (Test setup: Stale Ale not found in shop to transfer to player for selling test, doing 'talk' instead)")
-        gm.perform_hourly_action("talk_to_customer") # 15->16
-
-
-    gm.perform_hourly_action("research_market") # 16->17
->>>>>>> 4f949489
+
     gm.perform_hourly_action("talk_to_customer") # 17->18
     gm.perform_hourly_action("craft", {"item_name": "Minor Healing Potion"}) # 18->19
     gm.perform_hourly_action("talk_to_customer") # 19->20
