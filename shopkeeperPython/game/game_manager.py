import random
import json # Import json for save/load
from .time_system import GameTime
from .character import Character
from .g_event import EventManager, SAMPLE_EVENTS, Event
from .shop import Shop
from .item import Item
from .town import Town

CUSTOMER_DIALOGUE_TEMPLATES = {
    "positive": [
        "Shopkeeper always has the potions I'm looking for!",
        "I like the decor in this shop.",
        "The prices here are fair for {town_name}.",
        "Found exactly what I needed!",
        "This shop is a gem in {town_name}.",
        "Heard good things about this place.",
    ],
    "neutral": [
        "Just browsing, thanks.",
        "Hmm, interesting selection.",
        "Do you have any enchanted weapons?",
        "What's new today?",
        "Is the owner around?",
    ],
    "negative": [
        "The food items here look a bit stale.",
        "A bit pricey for my taste, even for {town_name}.",
        "Couldn't find what I was looking for.",
        "This place is a bit cluttered.",
        "I've seen better.",
    ]
}

class GameManager:

        self.time = GameTime()

        # Character creation is now handled by the Character class interactively
        print("--- Starting Character Creation ---")
        self.character = Character.create_character_interactively()
        print("--- Character Creation Finished ---")

        town_เริ่มต้น = Town(
            name="เริ่มต้น Village",
            properties=["Quiet farming village", "River nearby"],
            nearby_resources=["Fish", "Wheat", "Basic Herbs"],
            unique_npc_crafters=[{"name": "Old Man Hemlock", "specialty": "Herbalism", "services": ["Identifies Herbs"], "quests_available": []}],
            market_demand_modifiers={"Minor Healing Potion": 1.1, "Bread": 0.9, "Fish": 1.05}
        )
        town_เหล็กไหล = Town(
            name="เหล็กไหล City",
            properties=["Major mining hub", "Strong warrior tradition"],
            nearby_resources=["Iron Ore", "Coal", "Stone"],
            unique_npc_crafters=[{"name": "Borin Stonebeard", "specialty": "Blacksmithing", "services": ["Repairs Gear", "Sells Metal Ingots"], "quests_available": ["Clear Mine Pests"]}],
            market_demand_modifiers={"Simple Dagger": 1.25, "Iron Sword": 1.3, "Minor Healing Potion": 1.15, "Stale Ale": 0.8}
        )
        self.towns = [town_เริ่มต้น, town_เหล็กไหล]
        self.towns_map = {town.name: town for town in self.towns} # For easy lookup by name

        self.current_town = town_เริ่มต้น

        # Shop initialization now uses the created character's name
        self.shop = Shop(name=f"{self.character.name}'s Emporium", owner_name=self.character.name, town=self.current_town)

        self.event_manager = EventManager(self.character)
        self.base_event_chance = 0.05
        self._reset_daily_trackers()


    def _reset_daily_trackers(self):
        self.daily_gold_earned_from_sales = 0
        self.daily_gold_spent_on_purchases_by_player = 0
        self.daily_gold_player_earned_selling_to_shop = 0
        self.daily_visitors = 0
        self.daily_xp_awarded_this_day = 0
        self.daily_items_crafted = []
        self.daily_items_sold_by_shop_to_npcs = []
        self.daily_items_player_bought_from_shop = []
        self.daily_items_player_sold_to_shop = []
        self.daily_special_events = []
        self.daily_customer_dialogue_snippets = []
        self.tracking_day = self.time.current_day
<<<<<<< HEAD
        # print(f"[{self.time.get_time_string()}] Daily trackers have been reset for Day {self.tracking_day}.") # Less verbose for save/load
=======
        self._print(f"[{self.time.get_time_string()}] Daily trackers have been reset for Day {self.tracking_day}.")
>>>>>>> 4623e976

    def _handle_customer_interaction(self, is_sale_or_purchase_by_player_shop:bool = False):
        self.daily_visitors += 1
        dialogue_chance = 0.3 if is_sale_or_purchase_by_player_shop else 0.1
        if random.random() < dialogue_chance:
            if self.shop.gold < 200 and len(self.shop.inventory) == 0:
                 snippet_type = "negative"
            elif len(self.shop.inventory) > 2:
                 snippet_type = random.choice(["positive", "neutral", "positive"])
            else:
                 snippet_type = random.choice(list(CUSTOMER_DIALOGUE_TEMPLATES.keys()))

            snippet = random.choice(CUSTOMER_DIALOGUE_TEMPLATES[snippet_type])
            formatted_snippet = snippet.format(town_name=self.current_town.name)
            self.daily_customer_dialogue_snippets.append(formatted_snippet)
            self._print(f"  Overheard: \"{formatted_snippet}\"")

    def send_chat_message(self, recipient, message):
        if recipient.lower() == "all" or recipient.lower() == "town_chat":
            print(f"  [TOWN CHAT - {self.current_town.name}] {self.character.name}: {message} (Feature not fully implemented)")
        else:
            print(f"  [CHAT] To {recipient}: {message} (Feature not fully implemented)")
    def use_emote(self, emote_name):
        print(f"  {self.character.name} uses emote: {emote_name}. (Feature not fully implemented)")
    def initiate_trade_with_player(self, other_player_name):
        print(f"  {self.character.name} attempts to trade with {other_player_name}. (Feature not fully implemented)")
    def send_ingame_mail(self, recipient_name, subject, body):
        print(f"  Mail sent to {recipient_name} from {self.character.name} | Subject: {subject} | Body: {body} (Feature not fully implemented)")

    def perform_hourly_action(self, action_name: str, action_details: dict = None):
        action_details = action_details if action_details else {}
        current_day_before_action = self.time.current_day
        if self.time.current_hour == 0 and self.tracking_day != self.time.current_day :
<<<<<<< HEAD
             pass
=======
             self._print(f"DEBUG: New day {self.time.current_day} started. Previous tracking day was {self.tracking_day}.")
             # This indicates trackers should have been reset, or recap for tracking_day is due.
             # However, recap is for the day that *just ended*.
             # The main recap trigger is *after* time advances.

>>>>>>> 4623e976
        current_time_str = self.time.get_time_string()
        self._print(f"\n[{current_time_str}] {self.character.name} (in {self.current_town.name}) performs action: {action_name}")
        action_xp_reward = 0
        if action_name == "craft":
            item_name = action_details.get("item_name")
            if item_name:
                crafted_item = self.shop.craft_item(item_name)
<<<<<<< HEAD
                if crafted_item: self.daily_items_crafted.append(crafted_item.name)
            else: print("  Crafting action chosen, but no item_name specified.")
        elif action_name == "rest_short": self.character.take_short_rest(action_details.get("dice_to_spend", 1))
        elif action_name == "sleep_one_hour": print(f"  {self.character.name} sleeps for an hour...")
        elif action_name == "talk_to_customer":
            print(f"  {self.character.name} at {self.shop.name} attending to customers.")
            self._handle_customer_interaction(False)
=======
                if crafted_item:
                    self.daily_items_crafted.append(crafted_item.name)
            else: self._print("  Crafting action chosen, but no item_name specified.")

        elif action_name == "rest_short":
            self.character.take_short_rest(action_details.get("dice_to_spend", 1))

        elif action_name == "sleep_one_hour":
            self._print(f"  {self.character.name} sleeps for an hour in {self.current_town.name}...")

        elif action_name == "talk_to_customer":
            self._print(f"  {self.character.name} spends an hour at {self.shop.name} attending to the shop.")
            self._handle_customer_interaction(is_sale_or_purchase_by_player_shop=False)
>>>>>>> 4623e976
            if self.shop.inventory and random.random() < 0.3:
                item_to_sell = random.choice(self.shop.inventory)
                sale_price = self.shop.complete_sale_to_npc(item_to_sell.name)
                if sale_price > 0:
<<<<<<< HEAD
                    self.daily_items_sold_by_shop_to_npcs.append(item_to_sell.name); self.daily_gold_earned_from_sales += sale_price
                    print(f"  DEBUG: daily_gold_earned_from_sales: {self.daily_gold_earned_from_sales} (+{sale_price}g)")
                    self._handle_customer_interaction(True)
        elif action_name == "research_market":
            print(f"  Researching market in {self.current_town.name}..."); print(f"    Demand: {self.current_town.market_demand_modifiers}"); print(f"    Resources: {self.current_town.nearby_resources}")
=======
                    self.daily_items_sold_by_shop_to_npcs.append(item_to_sell_to_npc.name)
                    self.daily_gold_earned_from_sales += sale_price
                    self._print(f"  DEBUG: daily_gold_earned_from_sales updated to: {self.daily_gold_earned_from_sales} after sale of {sale_price}g")
                    self._handle_customer_interaction(is_sale_or_purchase_by_player_shop=True)

        elif action_name == "research_market":
            self._print(f"  {self.character.name} conducting market research in {self.current_town.name}...")
            self._print(f"    Current demand modifiers: {self.current_town.market_demand_modifiers}")
            self._print(f"    Nearby resources: {self.current_town.nearby_resources}")
            if self.current_town.market_demand_modifiers:
                high_demand_items = {item: mod for item, mod in self.current_town.market_demand_modifiers.items() if mod > 1.1}
                if high_demand_items:
                    random_high_demand_item = random.choice(list(high_demand_items.keys()))
                    self._print(f"    Insight: There seems to be high demand for '{random_high_demand_item}' right now!")
>>>>>>> 4623e976
            action_xp_reward = 5
        elif action_name == "buy_from_own_shop":
<<<<<<< HEAD
            item_name = action_details.get("item_name")
            if item_name and next((i for i in self.shop.inventory if i.name == item_name), None):
                bought_items, cost = self.character.buy_item_from_shop(item_name, 1, self.shop)
                if bought_items: self.daily_items_player_bought_from_shop.append(bought_items[0].name); self.daily_gold_spent_on_purchases_by_player += cost; self._handle_customer_interaction(True)
            elif item_name: print(f"  {self.shop.name} doesn't have {item_name}.")
            else: print("  'buy_from_own_shop' needs item_name.")
        elif action_name == "chat": self.send_chat_message(action_details.get("recipient","all"), action_details.get("message","...")); self._handle_customer_interaction()
        elif action_name == "emote": self.use_emote(action_details.get("emote","waves")); self._handle_customer_interaction()
        elif action_name == "send_mail": self.send_ingame_mail(action_details.get("recipient","Friend"), action_details.get("subject","Hi"), action_details.get("body","..."))
        else: print(f"  Action '{action_name}' not implemented.")
        if action_xp_reward > 0: self.character.award_xp(action_xp_reward)
        if random.random() < self.base_event_chance:
            print(f"![EVENT CHANCE MET AFTER {action_name}]!");
            if SAMPLE_EVENTS: triggered_event_name = self.event_manager.trigger_random_event(SAMPLE_EVENTS);
            if triggered_event_name: self.daily_special_events.append(triggered_event_name)
        days_advanced, _ = self.time.advance_hour(1)
        if days_advanced > 0: self.generate_end_of_day_recap(day_number=current_day_before_action)
        return {"status": "completed", "new_time": self.time.get_time_string()}

    def start_long_rest(self, food_available: bool = True, drink_available: bool = True):
        start_time_str = self.time.get_time_string(); print(f"\n[{start_time_str}] {self.character.name} starts long rest (8h) in {self.current_town.name}.")
=======
            item_name_to_buy = action_details.get("item_name")
            if item_name_to_buy:
                item_in_shop = next((item for item in self.shop.inventory if item.name == item_name_to_buy), None)
                if item_in_shop:
                    bought_items, total_cost = self.character.buy_item_from_shop(item_name_to_buy, 1, self.shop)
                    if bought_items:
                        self.daily_items_player_bought_from_shop.append(bought_items[0].name)
                        self.daily_gold_spent_on_purchases_by_player += total_cost
                        self._handle_customer_interaction(is_sale_or_purchase_by_player_shop=True)
                else: self._print(f"  {self.shop.name} does not have {item_name_to_buy} to be bought by {self.character.name}.")
            else: self._print("  'buy_from_own_shop' action chosen, but no item_name specified.")
        else:
            self._print(f"  Action '{action_name}' is recognized but has no specific implementation yet.")

        if action_xp_reward > 0:
            xp_awarded = self.character.award_xp(action_xp_reward)
            # self.daily_xp_awarded_this_day += xp_awarded # This is now handled by commit_pending_xp in recap

        if random.random() < self.base_event_chance:
            self._print(f"![EVENT CHANCE MET AFTER ACTION {action_name}]!")
            if SAMPLE_EVENTS:
                triggered_event_name = self.event_manager.trigger_random_event(SAMPLE_EVENTS)
                if triggered_event_name:
                     self.daily_special_events.append(triggered_event_name)
            else: self._print("  (No sample events defined to trigger)")

        days_advanced, new_hour = self.time.advance_hour(1)

        if days_advanced > 0: # Midnight was crossed
             self.generate_end_of_day_recap(day_number=current_day_before_action)

        return {"status": "completed", "action": action_name, "new_time": self.time.get_time_string()}

    def start_long_rest(self, food_available: bool = True, drink_available: bool = True):
        start_time_str = self.time.get_time_string()
        self._print(f"\n[{start_time_str}] {self.character.name} is starting a long rest (8 hours) in {self.current_town.name}.")
        base_interruption_chance = 0.1

>>>>>>> 4623e976
        for i in range(8):
            self.perform_hourly_action("sleep_one_hour")
<<<<<<< HEAD
            if self.character.exhaustion_level >=6: print(f"  {self.character.name} perished during rest."); return
        print(f"  Long rest period concludes at {self.time.get_time_string()}.")
        if self.character.exhaustion_level < 6:
            res = self.character.attempt_long_rest(food_available, drink_available, 8, 0.1)
            print(f"  Long rest benefits: {res.get('message', 'No message.')}")

    def generate_end_of_day_recap(self, day_number: int):
        if day_number != self.tracking_day: print(f"Warning: Recap for Day {day_number}, but tracking Day {self.tracking_day}.")
        print(f"\n--- End of Day Recap: Day {day_number} ---"); committed_xp = self.character.commit_pending_xp(); self.daily_xp_awarded_this_day = committed_xp
        print(f"Gold Earned (Shop Sales to NPCs): {self.daily_gold_earned_from_sales} G")
        print(f"Gold Spent (Player Buying from Own Shop): {self.daily_gold_spent_on_purchases_by_player} G")
        print(f"Gold Earned (Player Selling Items): {self.daily_gold_player_earned_selling_to_shop} G")
        print(f"Shop Visitors: {self.daily_visitors}")
        print(f"Experience Points Awarded: {self.daily_xp_awarded_this_day} XP")
        for category, items in [("Crafted",self.daily_items_crafted), ("Sold by Shop (NPCs)",self.daily_items_sold_by_shop_to_npcs), ("Player Bought",self.daily_items_player_bought_from_shop), ("Player Sold",self.daily_items_player_sold_to_shop)]:
            print(f"\nItems {category} Today:"); [print(f"- {name}") for name in items] if items else print("- None")
        print("\nSpecial Events Today:"); [print(f"- {summary}") for summary in self.daily_special_events] if self.daily_special_events else print("- None")
        print("\nOverheard Customer Dialogue:"); [print(f"- \"{snip}\"") for snip in self.daily_customer_dialogue_snippets] if self.daily_customer_dialogue_snippets else print("- None")
        print("-----------------------------------------"); self._reset_daily_trackers()

    def save_game(self, filename="savegame.json"):
        save_data = {
            "character": self.character.to_dict(),
            "shop": self.shop.to_dict(),
            "gametime": self.time.to_dict(),
            "current_town_name": self.current_town.name,
            # Daily trackers are not saved; they are reset on load.
        }
        try:
            with open(filename, 'w') as f:
                json.dump(save_data, f, indent=4)
            print(f"Game saved to {filename}")
        except IOError as e:
            print(f"Error saving game to {filename}: {e}")

    def load_game(self, filename="savegame.json"):
        try:
            with open(filename, 'r') as f:
                loaded_data = json.load(f)

            self.time = GameTime.from_dict(loaded_data["gametime"])

            town_name = loaded_data["current_town_name"]
            self.current_town = self.towns_map.get(town_name)
            if not self.current_town:
                print(f"Error: Town '{town_name}' not found from save. Defaulting to first town.")
                self.current_town = self.towns[0] if self.towns else None # Or handle error more gracefully

            self.character = Character.from_dict(loaded_data["character"])
            if hasattr(self.character, 'reapply_attuned_item_effects'): # Ensure method exists
                self.character.reapply_attuned_item_effects()

            if self.current_town: # Only load shop if town is valid
                self.shop = Shop.from_dict(loaded_data["shop"], self.current_town)
            else:
                print("Error: Cannot load shop as current_town is invalid.")
                # self.shop = None # Or some default state for shop
                # For now, this might lead to issues if shop is accessed before a town is set.

            # Re-link event manager and other necessary references
            self.event_manager.character = self.character
            # If shop owner name is not part of shop save, or needs re-linking:
            # self.shop.owner_name = self.character.name

            self._reset_daily_trackers() # Reset trackers for the new loaded day
            print(f"Game loaded from {filename}. Current time: {self.time.get_time_string()}")
            return True
        except FileNotFoundError:
            print(f"Save file {filename} not found.")
            return False
        except Exception as e:
            print(f"Error loading game from {filename}: {e}")
            return False

if __name__ == "__main__":
    print("--- GameManager Test: Save/Load & Daily Recap ---")
    player = Character(name="SaveLoad Player")
    player.roll_stats()
    gm = GameManager(player_character=player)
    gm.base_event_chance = 0.5 # High chance for testing events in save

    print("\n--- Initial State ---")
    gm.character.display_character_info()
    gm.shop.display_inventory()

    # Simulate some actions
    gm.perform_hourly_action("craft", {"item_name": "Minor Healing Potion"})
    gm.perform_hourly_action("talk_to_customer")
    gm.character.award_xp(20) # Award some pending XP
    gm.perform_hourly_action("research_market")

    # Save the game
    SAVE_FILENAME = "test_save.json"
    gm.save_game(SAVE_FILENAME)

    # Modify game state after saving to ensure load restores previous state
    gm.time.advance_hour(5)
    gm.character.award_xp(1000)
    gm.character.gold += 5000
    original_char_name_before_load = gm.character.name
    # If we were to create a new GameManager, it would reset towns.
    # For this test, we are loading into the *same* GameManager instance,
    # so self.towns and self.towns_map are preserved.

    print("\n--- Loading Game ---")
    load_successful = gm.load_game(SAVE_FILENAME)

    if load_successful:
        print("\n--- State After Loading ---")
        assert gm.character.name == original_char_name_before_load # Name should persist
        gm.character.display_character_info() # Should show XP before the 1000, gold before 5000
        gm.shop.display_inventory()
        print(f"Game time after load: {gm.time.get_time_string()}")

        # Verify a few things that should have been restored
        # Example: Check if pending XP was restored correctly (should be 20+5 = 25 from before save)
        # After load, daily trackers are reset, so pending_xp is not directly in a daily tracker,
        # but it's part of the character's loaded state.
        print(f"Character pending XP after load: {gm.character.pending_xp}")
        # This test relies on the specific XP awarded before save.
        # Initial research_market (5) + event (if any) + award_xp(20)
        # The event manager's XP award also goes to pending_xp. Let's assume one event gave 10xp. So 5+10+20 = 35
        # Check the log from the save portion to confirm actual pending XP.

        # Perform an action to see if game continues
        gm.perform_hourly_action("talk_to_customer")
        # This should trigger recap for the loaded day if it crosses midnight.

    print("\n--- GameManager Save/Load Test Complete ---")
=======
            if self.character.exhaustion_level >=6:
                self._print(f"  {self.character.name} perished during rest due to exhaustion.")
                return

        end_time_str = self.time.get_time_string()
        self._print(f"  The long rest period (8 hours of sleep actions) concludes at {end_time_str}.")

        if self.character.exhaustion_level < 6:
            result = self.character.attempt_long_rest(
                food_available=food_available, drink_available=drink_available,
                interruption_chance=base_interruption_chance, hours_of_rest=8
            )
            self._print(f"  Long rest benefits result: {result.get('message', 'No specific result message.')}")
        else:
            self._print(f"  {self.character.name} cannot gain benefits of rest due to prior death.")

    def generate_end_of_day_recap(self, day_number: int):
        # Ensure this recap is for the trackers of the day that just ended.
        if day_number != self.tracking_day:
            self._print(f"Warning: Recap called for Day {day_number} but current tracking is for Day {self.tracking_day}. This might indicate a logic issue if not intended.")
            # Still proceed, but use day_number for the printout. Trackers should be for self.tracking_day.

        self._print(f"\n--- End of Day Recap: Day {day_number} ---")

        committed_xp = self.character.commit_pending_xp()
        self.daily_xp_awarded_this_day = committed_xp

        self._print(f"Gold Earned (Shop Sales to NPCs): {self.daily_gold_earned_from_sales} G")
        self._print(f"Gold Spent (Player Buying from Own Shop): {self.daily_gold_spent_on_purchases_by_player} G")
        self._print(f"Gold Earned (Player Selling Items): {self.daily_gold_player_earned_selling_to_shop} G")
        self._print(f"Shop Visitors: {self.daily_visitors}")
        self._print(f"Experience Points Awarded: {self.daily_xp_awarded_this_day} XP")

        self._print("\nItems Crafted Today:")
        if self.daily_items_crafted:
            for item_name in self.daily_items_crafted: self._print(f"- {item_name}")
        else: self._print("- None")

        self._print("\nItems Sold by Shop Today (to NPCs):")
        if self.daily_items_sold_by_shop_to_npcs:
            for item_name in self.daily_items_sold_by_shop_to_npcs: self._print(f"- {item_name}")
        else: self._print("- None")

        self._print("\nItems Player Bought from Shop Today:")
        if self.daily_items_player_bought_from_shop:
            for item_name in self.daily_items_player_bought_from_shop: self._print(f"- {item_name}")
        else: self._print("- None")

        self._print("\nItems Player Sold to Shop Today:") # Corrected: was missing from previous output
        if self.daily_items_player_sold_to_shop:
            for item_name in self.daily_items_player_sold_to_shop: self._print(f"- {item_name}")
        else: self._print("- None")

        self._print("\nSpecial Events Today:")
        if self.daily_special_events:
            for event_summary in self.daily_special_events: self._print(f"- {event_summary}")
        else: self._print("- None")

        self._print("\nOverheard Customer Dialogue:")
        if self.daily_customer_dialogue_snippets:
            for snippet in self.daily_customer_dialogue_snippets: self._print(f"- \"{snippet}\"")
        else: self._print("- None")
        self._print("-----------------------------------------")

        # Reset trackers for the *new* current day (which GameTime.current_day already reflects)
        self._reset_daily_trackers()

        # Prompt for skill allocation if points are available
        if self.character.skill_points_to_allocate > 0:
            self._prompt_skill_allocation()


    def _prompt_skill_allocation(self):
        """
        Prompts the player to allocate skill points if available.
        """
        print(f"\n--- Skill Point Allocation for {self.character.name} ---")
        while self.character.skill_points_to_allocate > 0:
            print(f"\nYou have {self.character.skill_points_to_allocate} skill point(s) to allocate.")
            self.character.display_character_info() # Show current stats for context

            stat_options = ", ".join(Character.STAT_NAMES)
            prompt_message = f"Choose a skill to increase ({stat_options}), or type 'help' for current stats: "

            try:
                choice = input(prompt_message).strip().upper()
            except (EOFError, KeyboardInterrupt):
                print("\nSkill allocation interrupted. You can allocate points later.")
                return # Exit if input stream is closed or interrupted

            if choice == 'HELP':
                continue # Loop will re-display stats

            if self.character.allocate_skill_point(choice):
                print(f"Successfully allocated point to {choice}.")
                if self.character.skill_points_to_allocate == 0:
                    print("All skill points allocated.")
            else:
                # allocate_skill_point already prints error messages for invalid skill or no points
                print("Please try again or type 'help'.")
        print("--- Skill Point Allocation Finished ---")


    def simulate_hours(self, num_hours: int, base_action:str = "talk_to_customer", action_details:dict=None):
        self._print(f"\n--- Simulating {num_hours} hours, primarily '{base_action}' ---")
        for _ in range(num_hours):
            self.perform_hourly_action(base_action, action_details)


if __name__ == "__main__":
    # This block will now use standard print, as no output_stream is passed by default here.
    # To test output_stream, you'd do:
    # import io
    # string_io = io.StringIO()
    # player_char = Character(name="Recap Player")
    # gm = GameManager(player_character=player_char, output_stream=string_io)
    # ... run game logic ...
    # print(string_io.getvalue())

    print("--- GameManager Test with Daily Recap (using standard print) ---")
    try:
        from .character import Character
        from .shop import Shop
        from .item import Item
        from .town import Town
        print("Successfully imported components for GameManager test.")
    except ImportError as e:
        print(f"Import error during test setup: {e}")
        # Attempt relative imports for running as a module, then direct for script execution
        try:
            from character import Character
            from shop import Shop
            from item import Item
            from town import Town
            print("Attempted direct imports for script execution.")
        except ImportError:
            print(f"Failed direct imports as well: {e}")
            raise # Re-raise the initial error if all attempts fail





    # Day 1 Activities (16 hours of actions)
    # Hour: 07:00 (Start)
    gm.perform_hourly_action("craft", {"item_name": "Minor Healing Potion"}) # 07->08
    gm.perform_hourly_action("talk_to_customer") # 08->09
    gm.perform_hourly_action("craft", {"item_name": "Simple Dagger"})    # 09->10
    gm.perform_hourly_action("research_market") # 10->11

    gm.perform_hourly_action("buy_from_own_shop", {"item_name": "Simple Dagger"}) # 11->12
    gm.perform_hourly_action("talk_to_customer") # 12->13

    player_char.hp -= 7
    gm.perform_hourly_action("rest_short", {"dice_to_spend": 1}) # 13->14

    gm.perform_hourly_action("craft", {"item_name": "Stale Ale"}) # 14->15



    if stale_ale_to_sell:
        # Player sells the item. The action itself does not advance time here.
        # The original code had sell_item_to_shop as part of an hour, let's make it an explicit action.
        # For now, we'll assume selling it is part of the "talk_to_customer" or a dedicated "manage_inventory" hour.
        # To keep the hour structure, let's wrap this in a conceptual action or assume it's quick.
        # The original test structure implies this was part of hour 15->16.
        # We'll log it but not explicitly make it a separate perform_hourly_action call unless necessary.
        # The gold/item tracking should be done within sell_item_to_shop.

        # The original test structure did this:
        # gold_earned = player_char.sell_item_to_shop(stale_ale_to_sell, gm.shop) # 15->16
        # if gold_earned > 0:
        #     gm.daily_gold_player_earned_selling_to_shop += gold_earned
        #     gm.daily_items_player_sold_to_shop.append(stale_ale_to_sell.name)
        # This logic is now mostly within character.sell_item_to_shop and shop.buy_item_from_character
        # We just need to ensure the daily trackers are updated.

        # Let's make selling an explicit action for clarity in the test, even if it's quick.
        print(f"  [{gm.time.get_time_string()}] {gm.character.name} will now attempt to sell {stale_ale_to_sell.name}.")
        gold_earned = gm.character.sell_item_to_shop(stale_ale_to_sell, gm.shop)
        if gold_earned > 0:
            # These trackers should ideally be updated by the sell_item_to_shop or a wrapper in GameManager
            # For now, let's assume the test needs to update them if sell_item_to_shop doesn't.
            # Looking at Character.sell_item_to_shop, it doesn't update GameManager's trackers.
            gm.daily_gold_player_earned_selling_to_shop += gold_earned
            gm.daily_items_player_sold_to_shop.append(stale_ale_to_sell.name)

    gm.perform_hourly_action("talk_to_customer") # 17->18
    gm.perform_hourly_action("craft", {"item_name": "Minor Healing Potion"}) # 18->19
    gm.perform_hourly_action("talk_to_customer") # 19->20
    gm.perform_hourly_action("research_market") # 20->21
    gm.perform_hourly_action("talk_to_customer") # 21->22
    gm.perform_hourly_action("craft", {"item_name": "Simple Dagger"}) # 22->23. Day 1 activities end.

    gm.character.display_character_info() # Status before long rest

    # Long rest will take from 23:00 Day 1 to 07:00 Day 2.
    # The recap for Day 1 should trigger when the first hour of sleep ticks over to 00:00 Day 2.
    gm.start_long_rest(food_available=True, drink_available=True)

    # Actions for Day 2
    gm._print(f"\n--- Starting Day {gm.time.current_day} Actions ---")
    gm.perform_hourly_action("research_market") # Day 2, 07:00 -> 08:00 (after long rest)
    gm.perform_hourly_action("talk_to_customer") # Day 2, 08:00 -> 09:00

    # Manually generate recap for Day 2 if simulation ends before midnight
    # This is primarily for test visibility, as the automatic one would only trigger at next midnight.
    if gm.time.current_hour != 0:
        gm._print("\nManually generating recap for current day (Day 2) for testing purposes.")
        gm.generate_end_of_day_recap(day_number=gm.time.current_day)

    gm._print("\n--- GameManager Test with Daily Recap Complete ---")
    # if test_io_stream:
    #     print("\n--- Captured output from test_io_stream: ---")
    #     print(test_io_stream.getvalue())
    #     test_io_stream.close()
>>>>>>> 4623e976
<|MERGE_RESOLUTION|>--- conflicted
+++ resolved
@@ -81,11 +81,7 @@
         self.daily_special_events = []
         self.daily_customer_dialogue_snippets = []
         self.tracking_day = self.time.current_day
-<<<<<<< HEAD
-        # print(f"[{self.time.get_time_string()}] Daily trackers have been reset for Day {self.tracking_day}.") # Less verbose for save/load
-=======
-        self._print(f"[{self.time.get_time_string()}] Daily trackers have been reset for Day {self.tracking_day}.")
->>>>>>> 4623e976
+
 
     def _handle_customer_interaction(self, is_sale_or_purchase_by_player_shop:bool = False):
         self.daily_visitors += 1
@@ -119,15 +115,7 @@
         action_details = action_details if action_details else {}
         current_day_before_action = self.time.current_day
         if self.time.current_hour == 0 and self.tracking_day != self.time.current_day :
-<<<<<<< HEAD
-             pass
-=======
-             self._print(f"DEBUG: New day {self.time.current_day} started. Previous tracking day was {self.tracking_day}.")
-             # This indicates trackers should have been reset, or recap for tracking_day is due.
-             # However, recap is for the day that *just ended*.
-             # The main recap trigger is *after* time advances.
 
->>>>>>> 4623e976
         current_time_str = self.time.get_time_string()
         self._print(f"\n[{current_time_str}] {self.character.name} (in {self.current_town.name}) performs action: {action_name}")
         action_xp_reward = 0
@@ -135,466 +123,14 @@
             item_name = action_details.get("item_name")
             if item_name:
                 crafted_item = self.shop.craft_item(item_name)
-<<<<<<< HEAD
-                if crafted_item: self.daily_items_crafted.append(crafted_item.name)
-            else: print("  Crafting action chosen, but no item_name specified.")
-        elif action_name == "rest_short": self.character.take_short_rest(action_details.get("dice_to_spend", 1))
-        elif action_name == "sleep_one_hour": print(f"  {self.character.name} sleeps for an hour...")
-        elif action_name == "talk_to_customer":
-            print(f"  {self.character.name} at {self.shop.name} attending to customers.")
-            self._handle_customer_interaction(False)
-=======
-                if crafted_item:
-                    self.daily_items_crafted.append(crafted_item.name)
-            else: self._print("  Crafting action chosen, but no item_name specified.")
 
-        elif action_name == "rest_short":
-            self.character.take_short_rest(action_details.get("dice_to_spend", 1))
-
-        elif action_name == "sleep_one_hour":
-            self._print(f"  {self.character.name} sleeps for an hour in {self.current_town.name}...")
-
-        elif action_name == "talk_to_customer":
-            self._print(f"  {self.character.name} spends an hour at {self.shop.name} attending to the shop.")
-            self._handle_customer_interaction(is_sale_or_purchase_by_player_shop=False)
->>>>>>> 4623e976
             if self.shop.inventory and random.random() < 0.3:
                 item_to_sell = random.choice(self.shop.inventory)
                 sale_price = self.shop.complete_sale_to_npc(item_to_sell.name)
                 if sale_price > 0:
-<<<<<<< HEAD
-                    self.daily_items_sold_by_shop_to_npcs.append(item_to_sell.name); self.daily_gold_earned_from_sales += sale_price
-                    print(f"  DEBUG: daily_gold_earned_from_sales: {self.daily_gold_earned_from_sales} (+{sale_price}g)")
-                    self._handle_customer_interaction(True)
-        elif action_name == "research_market":
-            print(f"  Researching market in {self.current_town.name}..."); print(f"    Demand: {self.current_town.market_demand_modifiers}"); print(f"    Resources: {self.current_town.nearby_resources}")
-=======
-                    self.daily_items_sold_by_shop_to_npcs.append(item_to_sell_to_npc.name)
-                    self.daily_gold_earned_from_sales += sale_price
-                    self._print(f"  DEBUG: daily_gold_earned_from_sales updated to: {self.daily_gold_earned_from_sales} after sale of {sale_price}g")
-                    self._handle_customer_interaction(is_sale_or_purchase_by_player_shop=True)
 
-        elif action_name == "research_market":
-            self._print(f"  {self.character.name} conducting market research in {self.current_town.name}...")
-            self._print(f"    Current demand modifiers: {self.current_town.market_demand_modifiers}")
-            self._print(f"    Nearby resources: {self.current_town.nearby_resources}")
-            if self.current_town.market_demand_modifiers:
-                high_demand_items = {item: mod for item, mod in self.current_town.market_demand_modifiers.items() if mod > 1.1}
-                if high_demand_items:
-                    random_high_demand_item = random.choice(list(high_demand_items.keys()))
-                    self._print(f"    Insight: There seems to be high demand for '{random_high_demand_item}' right now!")
->>>>>>> 4623e976
             action_xp_reward = 5
         elif action_name == "buy_from_own_shop":
-<<<<<<< HEAD
-            item_name = action_details.get("item_name")
-            if item_name and next((i for i in self.shop.inventory if i.name == item_name), None):
-                bought_items, cost = self.character.buy_item_from_shop(item_name, 1, self.shop)
-                if bought_items: self.daily_items_player_bought_from_shop.append(bought_items[0].name); self.daily_gold_spent_on_purchases_by_player += cost; self._handle_customer_interaction(True)
-            elif item_name: print(f"  {self.shop.name} doesn't have {item_name}.")
-            else: print("  'buy_from_own_shop' needs item_name.")
-        elif action_name == "chat": self.send_chat_message(action_details.get("recipient","all"), action_details.get("message","...")); self._handle_customer_interaction()
-        elif action_name == "emote": self.use_emote(action_details.get("emote","waves")); self._handle_customer_interaction()
-        elif action_name == "send_mail": self.send_ingame_mail(action_details.get("recipient","Friend"), action_details.get("subject","Hi"), action_details.get("body","..."))
-        else: print(f"  Action '{action_name}' not implemented.")
-        if action_xp_reward > 0: self.character.award_xp(action_xp_reward)
-        if random.random() < self.base_event_chance:
-            print(f"![EVENT CHANCE MET AFTER {action_name}]!");
-            if SAMPLE_EVENTS: triggered_event_name = self.event_manager.trigger_random_event(SAMPLE_EVENTS);
-            if triggered_event_name: self.daily_special_events.append(triggered_event_name)
-        days_advanced, _ = self.time.advance_hour(1)
-        if days_advanced > 0: self.generate_end_of_day_recap(day_number=current_day_before_action)
-        return {"status": "completed", "new_time": self.time.get_time_string()}
 
-    def start_long_rest(self, food_available: bool = True, drink_available: bool = True):
-        start_time_str = self.time.get_time_string(); print(f"\n[{start_time_str}] {self.character.name} starts long rest (8h) in {self.current_town.name}.")
-=======
-            item_name_to_buy = action_details.get("item_name")
-            if item_name_to_buy:
-                item_in_shop = next((item for item in self.shop.inventory if item.name == item_name_to_buy), None)
-                if item_in_shop:
-                    bought_items, total_cost = self.character.buy_item_from_shop(item_name_to_buy, 1, self.shop)
-                    if bought_items:
-                        self.daily_items_player_bought_from_shop.append(bought_items[0].name)
-                        self.daily_gold_spent_on_purchases_by_player += total_cost
-                        self._handle_customer_interaction(is_sale_or_purchase_by_player_shop=True)
-                else: self._print(f"  {self.shop.name} does not have {item_name_to_buy} to be bought by {self.character.name}.")
-            else: self._print("  'buy_from_own_shop' action chosen, but no item_name specified.")
-        else:
-            self._print(f"  Action '{action_name}' is recognized but has no specific implementation yet.")
-
-        if action_xp_reward > 0:
-            xp_awarded = self.character.award_xp(action_xp_reward)
-            # self.daily_xp_awarded_this_day += xp_awarded # This is now handled by commit_pending_xp in recap
-
-        if random.random() < self.base_event_chance:
-            self._print(f"![EVENT CHANCE MET AFTER ACTION {action_name}]!")
-            if SAMPLE_EVENTS:
-                triggered_event_name = self.event_manager.trigger_random_event(SAMPLE_EVENTS)
-                if triggered_event_name:
-                     self.daily_special_events.append(triggered_event_name)
-            else: self._print("  (No sample events defined to trigger)")
-
-        days_advanced, new_hour = self.time.advance_hour(1)
-
-        if days_advanced > 0: # Midnight was crossed
-             self.generate_end_of_day_recap(day_number=current_day_before_action)
-
-        return {"status": "completed", "action": action_name, "new_time": self.time.get_time_string()}
-
-    def start_long_rest(self, food_available: bool = True, drink_available: bool = True):
-        start_time_str = self.time.get_time_string()
-        self._print(f"\n[{start_time_str}] {self.character.name} is starting a long rest (8 hours) in {self.current_town.name}.")
-        base_interruption_chance = 0.1
-
->>>>>>> 4623e976
         for i in range(8):
             self.perform_hourly_action("sleep_one_hour")
-<<<<<<< HEAD
-            if self.character.exhaustion_level >=6: print(f"  {self.character.name} perished during rest."); return
-        print(f"  Long rest period concludes at {self.time.get_time_string()}.")
-        if self.character.exhaustion_level < 6:
-            res = self.character.attempt_long_rest(food_available, drink_available, 8, 0.1)
-            print(f"  Long rest benefits: {res.get('message', 'No message.')}")
-
-    def generate_end_of_day_recap(self, day_number: int):
-        if day_number != self.tracking_day: print(f"Warning: Recap for Day {day_number}, but tracking Day {self.tracking_day}.")
-        print(f"\n--- End of Day Recap: Day {day_number} ---"); committed_xp = self.character.commit_pending_xp(); self.daily_xp_awarded_this_day = committed_xp
-        print(f"Gold Earned (Shop Sales to NPCs): {self.daily_gold_earned_from_sales} G")
-        print(f"Gold Spent (Player Buying from Own Shop): {self.daily_gold_spent_on_purchases_by_player} G")
-        print(f"Gold Earned (Player Selling Items): {self.daily_gold_player_earned_selling_to_shop} G")
-        print(f"Shop Visitors: {self.daily_visitors}")
-        print(f"Experience Points Awarded: {self.daily_xp_awarded_this_day} XP")
-        for category, items in [("Crafted",self.daily_items_crafted), ("Sold by Shop (NPCs)",self.daily_items_sold_by_shop_to_npcs), ("Player Bought",self.daily_items_player_bought_from_shop), ("Player Sold",self.daily_items_player_sold_to_shop)]:
-            print(f"\nItems {category} Today:"); [print(f"- {name}") for name in items] if items else print("- None")
-        print("\nSpecial Events Today:"); [print(f"- {summary}") for summary in self.daily_special_events] if self.daily_special_events else print("- None")
-        print("\nOverheard Customer Dialogue:"); [print(f"- \"{snip}\"") for snip in self.daily_customer_dialogue_snippets] if self.daily_customer_dialogue_snippets else print("- None")
-        print("-----------------------------------------"); self._reset_daily_trackers()
-
-    def save_game(self, filename="savegame.json"):
-        save_data = {
-            "character": self.character.to_dict(),
-            "shop": self.shop.to_dict(),
-            "gametime": self.time.to_dict(),
-            "current_town_name": self.current_town.name,
-            # Daily trackers are not saved; they are reset on load.
-        }
-        try:
-            with open(filename, 'w') as f:
-                json.dump(save_data, f, indent=4)
-            print(f"Game saved to {filename}")
-        except IOError as e:
-            print(f"Error saving game to {filename}: {e}")
-
-    def load_game(self, filename="savegame.json"):
-        try:
-            with open(filename, 'r') as f:
-                loaded_data = json.load(f)
-
-            self.time = GameTime.from_dict(loaded_data["gametime"])
-
-            town_name = loaded_data["current_town_name"]
-            self.current_town = self.towns_map.get(town_name)
-            if not self.current_town:
-                print(f"Error: Town '{town_name}' not found from save. Defaulting to first town.")
-                self.current_town = self.towns[0] if self.towns else None # Or handle error more gracefully
-
-            self.character = Character.from_dict(loaded_data["character"])
-            if hasattr(self.character, 'reapply_attuned_item_effects'): # Ensure method exists
-                self.character.reapply_attuned_item_effects()
-
-            if self.current_town: # Only load shop if town is valid
-                self.shop = Shop.from_dict(loaded_data["shop"], self.current_town)
-            else:
-                print("Error: Cannot load shop as current_town is invalid.")
-                # self.shop = None # Or some default state for shop
-                # For now, this might lead to issues if shop is accessed before a town is set.
-
-            # Re-link event manager and other necessary references
-            self.event_manager.character = self.character
-            # If shop owner name is not part of shop save, or needs re-linking:
-            # self.shop.owner_name = self.character.name
-
-            self._reset_daily_trackers() # Reset trackers for the new loaded day
-            print(f"Game loaded from {filename}. Current time: {self.time.get_time_string()}")
-            return True
-        except FileNotFoundError:
-            print(f"Save file {filename} not found.")
-            return False
-        except Exception as e:
-            print(f"Error loading game from {filename}: {e}")
-            return False
-
-if __name__ == "__main__":
-    print("--- GameManager Test: Save/Load & Daily Recap ---")
-    player = Character(name="SaveLoad Player")
-    player.roll_stats()
-    gm = GameManager(player_character=player)
-    gm.base_event_chance = 0.5 # High chance for testing events in save
-
-    print("\n--- Initial State ---")
-    gm.character.display_character_info()
-    gm.shop.display_inventory()
-
-    # Simulate some actions
-    gm.perform_hourly_action("craft", {"item_name": "Minor Healing Potion"})
-    gm.perform_hourly_action("talk_to_customer")
-    gm.character.award_xp(20) # Award some pending XP
-    gm.perform_hourly_action("research_market")
-
-    # Save the game
-    SAVE_FILENAME = "test_save.json"
-    gm.save_game(SAVE_FILENAME)
-
-    # Modify game state after saving to ensure load restores previous state
-    gm.time.advance_hour(5)
-    gm.character.award_xp(1000)
-    gm.character.gold += 5000
-    original_char_name_before_load = gm.character.name
-    # If we were to create a new GameManager, it would reset towns.
-    # For this test, we are loading into the *same* GameManager instance,
-    # so self.towns and self.towns_map are preserved.
-
-    print("\n--- Loading Game ---")
-    load_successful = gm.load_game(SAVE_FILENAME)
-
-    if load_successful:
-        print("\n--- State After Loading ---")
-        assert gm.character.name == original_char_name_before_load # Name should persist
-        gm.character.display_character_info() # Should show XP before the 1000, gold before 5000
-        gm.shop.display_inventory()
-        print(f"Game time after load: {gm.time.get_time_string()}")
-
-        # Verify a few things that should have been restored
-        # Example: Check if pending XP was restored correctly (should be 20+5 = 25 from before save)
-        # After load, daily trackers are reset, so pending_xp is not directly in a daily tracker,
-        # but it's part of the character's loaded state.
-        print(f"Character pending XP after load: {gm.character.pending_xp}")
-        # This test relies on the specific XP awarded before save.
-        # Initial research_market (5) + event (if any) + award_xp(20)
-        # The event manager's XP award also goes to pending_xp. Let's assume one event gave 10xp. So 5+10+20 = 35
-        # Check the log from the save portion to confirm actual pending XP.
-
-        # Perform an action to see if game continues
-        gm.perform_hourly_action("talk_to_customer")
-        # This should trigger recap for the loaded day if it crosses midnight.
-
-    print("\n--- GameManager Save/Load Test Complete ---")
-=======
-            if self.character.exhaustion_level >=6:
-                self._print(f"  {self.character.name} perished during rest due to exhaustion.")
-                return
-
-        end_time_str = self.time.get_time_string()
-        self._print(f"  The long rest period (8 hours of sleep actions) concludes at {end_time_str}.")
-
-        if self.character.exhaustion_level < 6:
-            result = self.character.attempt_long_rest(
-                food_available=food_available, drink_available=drink_available,
-                interruption_chance=base_interruption_chance, hours_of_rest=8
-            )
-            self._print(f"  Long rest benefits result: {result.get('message', 'No specific result message.')}")
-        else:
-            self._print(f"  {self.character.name} cannot gain benefits of rest due to prior death.")
-
-    def generate_end_of_day_recap(self, day_number: int):
-        # Ensure this recap is for the trackers of the day that just ended.
-        if day_number != self.tracking_day:
-            self._print(f"Warning: Recap called for Day {day_number} but current tracking is for Day {self.tracking_day}. This might indicate a logic issue if not intended.")
-            # Still proceed, but use day_number for the printout. Trackers should be for self.tracking_day.
-
-        self._print(f"\n--- End of Day Recap: Day {day_number} ---")
-
-        committed_xp = self.character.commit_pending_xp()
-        self.daily_xp_awarded_this_day = committed_xp
-
-        self._print(f"Gold Earned (Shop Sales to NPCs): {self.daily_gold_earned_from_sales} G")
-        self._print(f"Gold Spent (Player Buying from Own Shop): {self.daily_gold_spent_on_purchases_by_player} G")
-        self._print(f"Gold Earned (Player Selling Items): {self.daily_gold_player_earned_selling_to_shop} G")
-        self._print(f"Shop Visitors: {self.daily_visitors}")
-        self._print(f"Experience Points Awarded: {self.daily_xp_awarded_this_day} XP")
-
-        self._print("\nItems Crafted Today:")
-        if self.daily_items_crafted:
-            for item_name in self.daily_items_crafted: self._print(f"- {item_name}")
-        else: self._print("- None")
-
-        self._print("\nItems Sold by Shop Today (to NPCs):")
-        if self.daily_items_sold_by_shop_to_npcs:
-            for item_name in self.daily_items_sold_by_shop_to_npcs: self._print(f"- {item_name}")
-        else: self._print("- None")
-
-        self._print("\nItems Player Bought from Shop Today:")
-        if self.daily_items_player_bought_from_shop:
-            for item_name in self.daily_items_player_bought_from_shop: self._print(f"- {item_name}")
-        else: self._print("- None")
-
-        self._print("\nItems Player Sold to Shop Today:") # Corrected: was missing from previous output
-        if self.daily_items_player_sold_to_shop:
-            for item_name in self.daily_items_player_sold_to_shop: self._print(f"- {item_name}")
-        else: self._print("- None")
-
-        self._print("\nSpecial Events Today:")
-        if self.daily_special_events:
-            for event_summary in self.daily_special_events: self._print(f"- {event_summary}")
-        else: self._print("- None")
-
-        self._print("\nOverheard Customer Dialogue:")
-        if self.daily_customer_dialogue_snippets:
-            for snippet in self.daily_customer_dialogue_snippets: self._print(f"- \"{snippet}\"")
-        else: self._print("- None")
-        self._print("-----------------------------------------")
-
-        # Reset trackers for the *new* current day (which GameTime.current_day already reflects)
-        self._reset_daily_trackers()
-
-        # Prompt for skill allocation if points are available
-        if self.character.skill_points_to_allocate > 0:
-            self._prompt_skill_allocation()
-
-
-    def _prompt_skill_allocation(self):
-        """
-        Prompts the player to allocate skill points if available.
-        """
-        print(f"\n--- Skill Point Allocation for {self.character.name} ---")
-        while self.character.skill_points_to_allocate > 0:
-            print(f"\nYou have {self.character.skill_points_to_allocate} skill point(s) to allocate.")
-            self.character.display_character_info() # Show current stats for context
-
-            stat_options = ", ".join(Character.STAT_NAMES)
-            prompt_message = f"Choose a skill to increase ({stat_options}), or type 'help' for current stats: "
-
-            try:
-                choice = input(prompt_message).strip().upper()
-            except (EOFError, KeyboardInterrupt):
-                print("\nSkill allocation interrupted. You can allocate points later.")
-                return # Exit if input stream is closed or interrupted
-
-            if choice == 'HELP':
-                continue # Loop will re-display stats
-
-            if self.character.allocate_skill_point(choice):
-                print(f"Successfully allocated point to {choice}.")
-                if self.character.skill_points_to_allocate == 0:
-                    print("All skill points allocated.")
-            else:
-                # allocate_skill_point already prints error messages for invalid skill or no points
-                print("Please try again or type 'help'.")
-        print("--- Skill Point Allocation Finished ---")
-
-
-    def simulate_hours(self, num_hours: int, base_action:str = "talk_to_customer", action_details:dict=None):
-        self._print(f"\n--- Simulating {num_hours} hours, primarily '{base_action}' ---")
-        for _ in range(num_hours):
-            self.perform_hourly_action(base_action, action_details)
-
-
-if __name__ == "__main__":
-    # This block will now use standard print, as no output_stream is passed by default here.
-    # To test output_stream, you'd do:
-    # import io
-    # string_io = io.StringIO()
-    # player_char = Character(name="Recap Player")
-    # gm = GameManager(player_character=player_char, output_stream=string_io)
-    # ... run game logic ...
-    # print(string_io.getvalue())
-
-    print("--- GameManager Test with Daily Recap (using standard print) ---")
-    try:
-        from .character import Character
-        from .shop import Shop
-        from .item import Item
-        from .town import Town
-        print("Successfully imported components for GameManager test.")
-    except ImportError as e:
-        print(f"Import error during test setup: {e}")
-        # Attempt relative imports for running as a module, then direct for script execution
-        try:
-            from character import Character
-            from shop import Shop
-            from item import Item
-            from town import Town
-            print("Attempted direct imports for script execution.")
-        except ImportError:
-            print(f"Failed direct imports as well: {e}")
-            raise # Re-raise the initial error if all attempts fail
-
-
-
-
-
-    # Day 1 Activities (16 hours of actions)
-    # Hour: 07:00 (Start)
-    gm.perform_hourly_action("craft", {"item_name": "Minor Healing Potion"}) # 07->08
-    gm.perform_hourly_action("talk_to_customer") # 08->09
-    gm.perform_hourly_action("craft", {"item_name": "Simple Dagger"})    # 09->10
-    gm.perform_hourly_action("research_market") # 10->11
-
-    gm.perform_hourly_action("buy_from_own_shop", {"item_name": "Simple Dagger"}) # 11->12
-    gm.perform_hourly_action("talk_to_customer") # 12->13
-
-    player_char.hp -= 7
-    gm.perform_hourly_action("rest_short", {"dice_to_spend": 1}) # 13->14
-
-    gm.perform_hourly_action("craft", {"item_name": "Stale Ale"}) # 14->15
-
-
-
-    if stale_ale_to_sell:
-        # Player sells the item. The action itself does not advance time here.
-        # The original code had sell_item_to_shop as part of an hour, let's make it an explicit action.
-        # For now, we'll assume selling it is part of the "talk_to_customer" or a dedicated "manage_inventory" hour.
-        # To keep the hour structure, let's wrap this in a conceptual action or assume it's quick.
-        # The original test structure implies this was part of hour 15->16.
-        # We'll log it but not explicitly make it a separate perform_hourly_action call unless necessary.
-        # The gold/item tracking should be done within sell_item_to_shop.
-
-        # The original test structure did this:
-        # gold_earned = player_char.sell_item_to_shop(stale_ale_to_sell, gm.shop) # 15->16
-        # if gold_earned > 0:
-        #     gm.daily_gold_player_earned_selling_to_shop += gold_earned
-        #     gm.daily_items_player_sold_to_shop.append(stale_ale_to_sell.name)
-        # This logic is now mostly within character.sell_item_to_shop and shop.buy_item_from_character
-        # We just need to ensure the daily trackers are updated.
-
-        # Let's make selling an explicit action for clarity in the test, even if it's quick.
-        print(f"  [{gm.time.get_time_string()}] {gm.character.name} will now attempt to sell {stale_ale_to_sell.name}.")
-        gold_earned = gm.character.sell_item_to_shop(stale_ale_to_sell, gm.shop)
-        if gold_earned > 0:
-            # These trackers should ideally be updated by the sell_item_to_shop or a wrapper in GameManager
-            # For now, let's assume the test needs to update them if sell_item_to_shop doesn't.
-            # Looking at Character.sell_item_to_shop, it doesn't update GameManager's trackers.
-            gm.daily_gold_player_earned_selling_to_shop += gold_earned
-            gm.daily_items_player_sold_to_shop.append(stale_ale_to_sell.name)
-
-    gm.perform_hourly_action("talk_to_customer") # 17->18
-    gm.perform_hourly_action("craft", {"item_name": "Minor Healing Potion"}) # 18->19
-    gm.perform_hourly_action("talk_to_customer") # 19->20
-    gm.perform_hourly_action("research_market") # 20->21
-    gm.perform_hourly_action("talk_to_customer") # 21->22
-    gm.perform_hourly_action("craft", {"item_name": "Simple Dagger"}) # 22->23. Day 1 activities end.
-
-    gm.character.display_character_info() # Status before long rest
-
-    # Long rest will take from 23:00 Day 1 to 07:00 Day 2.
-    # The recap for Day 1 should trigger when the first hour of sleep ticks over to 00:00 Day 2.
-    gm.start_long_rest(food_available=True, drink_available=True)
-
-    # Actions for Day 2
-    gm._print(f"\n--- Starting Day {gm.time.current_day} Actions ---")
-    gm.perform_hourly_action("research_market") # Day 2, 07:00 -> 08:00 (after long rest)
-    gm.perform_hourly_action("talk_to_customer") # Day 2, 08:00 -> 09:00
-
-    # Manually generate recap for Day 2 if simulation ends before midnight
-    # This is primarily for test visibility, as the automatic one would only trigger at next midnight.
-    if gm.time.current_hour != 0:
-        gm._print("\nManually generating recap for current day (Day 2) for testing purposes.")
-        gm.generate_end_of_day_recap(day_number=gm.time.current_day)
-
-    gm._print("\n--- GameManager Test with Daily Recap Complete ---")
-    # if test_io_stream:
-    #     print("\n--- Captured output from test_io_stream: ---")
-    #     print(test_io_stream.getvalue())
-    #     test_io_stream.close()
->>>>>>> 4623e976
