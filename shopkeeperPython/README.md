--- conflicted
+++ resolved
@@ -34,28 +34,19 @@
 
 The recommended way to run the web UI is from the project's root directory (the directory *above* this one).
 
-<<<<<<< HEAD
+
 1.  **Navigate to the Project Root Directory:**
     Open your terminal or command prompt. If you are currently in the `shopkeeperPython` directory (where this README is), navigate up one level:
     ```bash
     cd ..
-=======
-1.  **Navigate to this Directory (`shopkeeperPython`):**
-    Open your terminal or command prompt. Ensure you are in the `shopkeeperPython` directory (the one containing *this* README.md and `app.py`).
-    If you are in the project root, type:
-    ```bash
-    cd shopkeeperPython
->>>>>>> ec3da516
+
     ```
     You should now be in the project root directory (the one that contains the main `README.md` and the `shopkeeperPython` folder).
 
-<<<<<<< HEAD
+
 2.  **Create and Activate a Virtual Environment (Recommended, from project root)**:
     It's a best practice to use a virtual environment from the project root.
-=======
-2.  **Create and Activate a Virtual Environment (Recommended)**:
-    It's a best practice to use a virtual environment. If you created one in the project root, ensure it's active. If creating one here:
->>>>>>> ec3da516
+
     ```bash
     # Create a virtual environment (e.g., named .venv)
     python -m venv .venv
@@ -66,40 +57,23 @@
     # source .venv/bin/activate
     ```
 
-<<<<<<< HEAD
+
 3.  **Install Dependencies (from project root)**:
     With your virtual environment active, install the required Python packages. The `requirements.txt` file is located within the `shopkeeperPython` directory.
-=======
-3.  **Install Dependencies**:
-    With your virtual environment active, install the required Python packages from this directory:
->>>>>>> ec3da516
+
     ```bash
     pip install -r shopkeeperPython/requirements.txt
     ```
 
-<<<<<<< HEAD
+
 4.  **Run the Flask Application (as a module from project root)**:
     Execute the application as a module:
-=======
-4.  **Run the Flask Application (Method 1: Directly):**
-    Since `app.py` now uses relative imports, you can run it directly from this directory:
->>>>>>> ec3da516
+
     ```bash
     python -m shopkeeperPython.app
     ```
 
-<<<<<<< HEAD
+
 5.  **Open in Browser**:
-=======
-5.  **Run the Flask Application (Method 2: As a module from parent directory):**
-    The standard Python way for packaged applications is to run them as a module from the parent (project root) directory. To do this:
-    ```bash
-    cd ..
-    python -m shopkeeperPython.app
-    ```
-    (Then, if you want to return to this directory: `cd shopkeeperPython`)
 
-
-6.  **Open in Browser**:
->>>>>>> ec3da516
     Open your web browser and navigate to the address shown in your terminal (e.g., `http://127.0.0.1:5001/`).