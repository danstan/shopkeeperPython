<!DOCTYPE html>
<html lang="en">
<head>
    <meta charset="UTF-8">
    <meta name="viewport" content="width=device-width, initial-scale=1.0">
    <title>Shopkeeper Adventure UI</title>
    <link rel="stylesheet" href="{{ url_for('static', filename='style.css') }}">
    <style>
        .hidden-details {
            display: none;
            margin-top: 10px;
        }
        .details-section label {
            display: block;
            margin-top: 5px;
        }
        .details-section input {
            width: calc(100% - 10px);
            padding: 5px;
            margin-top: 2px;
        }
        /* Styles for character creation */
        .character-creation-container {
            width: 50%;
            margin: 20px auto;
            padding: 20px;
            border: 1px solid #ccc;
            border-radius: 8px;
            background-color: #f9f9f9;
        }
        .character-creation-container h2 {
            text-align: center;
            margin-bottom: 20px;
        }
        .character-creation-container div {
            margin-bottom: 10px;
        }
        .character-creation-container label {
            display: inline-block;
            width: 150px;
        }
        .character-creation-container input[type="text"],
        .character-creation-container input[type="number"] { /* Added number for consistency if used later */
            padding: 8px;
            border: 1px solid #ccc;
            border-radius: 4px;
            width: calc(100% - 170px); /* Adjust based on label width and padding */
        }
        .character-creation-container button, .login-container button, .google-login-button {
            padding: 10px 15px;
            color: white;
            border: none;
            border-radius: 4px;
            cursor: pointer;
            margin-left: 5px;
            text-decoration: none;
            display: inline-block;
            line-height: normal;
        }
        .login-container button {
            background-color: #007bff;
        }
        .character-creation-container button {
             background-color: #007bff;
        }
        /* Individual hover effects */
        .login-container button:hover {
            background-color: #0056b3;
        }
        .character-creation-container button:hover {
            background-color: #0056b3;
        }
        .google-login-button {
            background-color: #4285F4;
            margin-left: 0;
        }
        .google-login-button:hover {
            background-color: #357ae8;
        }
        .google-login-button img {
            width: 18px;
            height: 18px;
            vertical-align: middle;
            margin-right: 10px;
        }
        .character-creation-container button:disabled {
            background-color: #ccc;
            cursor: not-allowed;
        }
        /* Styles for login container */
        .login-container {
            width: 300px;
            margin: 50px auto;
            padding: 20px;
            border: 1px solid #ccc;
            border-radius: 8px;
            background-color: #f9f9f9;
            text-align: center;
        }
        .login-container h2 {
            margin-bottom: 20px;
        }
        .login-container input[type="text"],
        .login-container input[type="password"] {
            width: calc(100% - 22px); /* Full width minus padding and border */
            padding: 10px;
            margin-bottom: 10px;
            border: 1px solid #ccc;
            border-radius: 4px;
        }
        .login-container p {
            margin-top: 15px;
        }

        /* Styles for character selection */
        .character-selection-container {
            width: 50%;
            margin: 20px auto;
            padding: 20px;
            border: 1px solid #ccc;
            border-radius: 8px;
            background-color: #f9f9f9;
            text-align: center; /* Center h2 and p */
        }
        .character-selection-container h2 {
            margin-bottom: 20px;
        }
        .character-selection-container ul {
            list-style-type: none;
            padding: 0;
        }
        .character-selection-container li {
            background-color: #fff;
            border: 1px solid #ddd;
            padding: 10px;
            margin-bottom: 10px;
            border-radius: 4px;
            display: flex;
            justify-content: space-between;
            align-items: center;
        }
        .character-selection-container li a {
            text-decoration: none;
            padding: 8px 15px;
            background-color: #28a745; /* Green for select */
            color: white;
            border-radius: 4px;
        }
        .character-selection-container li a:hover {
            background-color: #218838;
        }
        .character-selection-container .create-new-link {
            display: inline-block; /* To allow margin auto if needed, or just text-align center on parent */
            margin-top: 20px;
            padding: 10px 15px;
            background-color: #007bff; /* Blue for create new */
            color: white;
            text-decoration: none;
            border-radius: 4px;
        }
        .character-selection-container .create-new-link:hover {
            background-color: #0056b3;
        }

        /* Styles for graveyard container */
        .graveyard-container {
            margin-top: 30px;
            padding-top: 20px;
            border-top: 1px solid #ccc;
        }
        .graveyard-container h3 {
            margin-bottom: 15px;
            color: #555;
        }
        .graveyard-container ul {
            list-style-type: none;
            padding: 0;
        }
        .graveyard-container li {
            background-color: #e9ecef; /* Light grey background for dead chars */
            color: #495057; /* Darker text for contrast */
            padding: 8px 15px;
            margin-bottom: 8px;
            border-radius: 4px;
            border: 1px solid #ced4da;
        }

        .character-creation-container #stats_container div {
            display: flex;
            align-items: center;
            justify-content: space-between;
            padding: 5px 0;
        }
        .character-creation-container #stats_container span {
            flex-grow: 1;
        }

        /* Action Result Popup Styles */
        #action-result-popup {
            position: fixed;
            top: 50%;
            left: 50%;
            transform: translate(-50%, -50%);
            background-color: white;
            padding: 20px;
            border: 1px solid #ccc;
            box-shadow: 0 0 10px rgba(0, 0, 0, 0.1);
            z-index: 1000;
            display: none; /* Hidden by default */
        }
        #action-result-popup #close-popup-button {
            display: block;
            margin-top: 15px;
            padding: 8px 15px;
            background-color: #007bff;
            color: white;
            border: none;
            border-radius: 4px;
            cursor: pointer;
            float: right; /* Or use flexbox on a parent for better alignment */
        }
        #action-result-popup #close-popup-button:hover {
            background-color: #0056b3;
        }
    </style>
</head>
<body>
    {% if not user_logged_in %}
    <div class="login-container">
        <h2>Login</h2>
        <form action="{{ url_for('login_route') }}" method="post">
            <div>
                <input type="text" name="username" placeholder="Username" required>
            </div>
            <div>
                <input type="password" name="password" placeholder="Password" required>
            </div>
            <button type="submit">Login</button>
        </form>
        <p>Don't have an account? <a href="{{ url_for('register_page') }}">Register here</a></p>
        {# Display ALL flash messages #}
        {% with messages = get_flashed_messages(with_categories=true) %}
            {% if messages %}
                {% for category, message in messages %}
                    <p class="flash-{{ category }}">{{ message }}</p>
                {% endfor %}
            {% endif %}
        {% endwith %}

        {% if google_auth_is_configured %}
        <div style="margin-top: 20px; text-align: center;">
            <p>OR</p>
            <a href="{{ url_for('google_initiate_login_route') }}" class="google-login-button">
                <img src="https://developers.google.com/identity/images/g-logo.png" alt="Google logo">
                Login with Google
            </a>
        </div>
        {% endif %}
    </div>

    {% elif show_character_selection %}
    <div class="character-selection-container">
        <h2>Select Character</h2>
        {% with messages = get_flashed_messages(with_categories=true) %} {# Show flashes here too #}
            {% if messages %}
                {% for category, message in messages %}
                    <p class="flash-{{ category }}">{{ message }}</p>
                {% endfor %}
            {% endif %}
        {% endwith %}
        <ul>
            {% for char_info in characters_for_selection %}
            <li>
                <span>{{ char_info.name }} (Level {{ char_info.level }})</span>
                {% if char_info.is_dead %}
                    <span style="color: red; font-weight: bold;">DECEASED</span>
                {% else %}
                    <a href="{{ url_for('select_character_route', slot_index=char_info.slot_index) }}">Select</a>
                {% endif %}
            </li>
            {% endfor %}
        </ul>
        {# The logic for showing "Create New Character" link:
           A user can always attempt to go to the creation screen if they have less than MAX_CHARS_PER_USER *total* slots filled.
           The app.py's /create_character route will enforce the final check on whether a new character can actually be stored.
           The display_game_output with action='create_new_char' also checks slot availability before showing the form.
        #}
        {% if characters_for_selection | length < MAX_CHARS_PER_USER %}
            <p><a href="{{ url_for('display_game_output', action='create_new_char') }}" class="create-new-link">Create New Character Slot</a></p>
        {% elif characters_for_selection | length >= MAX_CHARS_PER_USER %}
            <p>All character slots ({{ MAX_CHARS_PER_USER }}) are currently filled. A dead character occupies a slot.</p>
            {# Optionally, if we wanted to allow replacing a dead character (more complex):
               {% set living_chars = characters_for_selection | selectattr('is_dead', 'false') | list %}
               {% if living_chars | length < MAX_CHARS_PER_USER and (characters_for_selection | length == MAX_CHARS_PER_USER) %}
                 <p><a href="{{ url_for('display_game_output', action='create_new_char_replace_dead_prompt_logic_needed_in_app_py') }}" class="create-new-link">Create New Character (Replace Dead)</a></p>
               {% endif %}
            #}
        {% endif %}

        {% if dead_characters_info %}
        <div class="graveyard-container">
            <h3>Graveyard</h3>
            <ul>
                {% for dead_char in dead_characters_info %}
                <li>
                    {{ dead_char.name }} (Level {{ dead_char.level }}) - Resting in peace.
                </li>
                {% endfor %}
            </ul>
        </div>
        {% endif %}

         <p style="margin-top: 20px;"><a href="{{ url_for('logout_route') }}">Logout</a></p>
    </div>

    {% elif show_character_creation_form %}
    <div class="character-creation-container">
        <h2>Create Your Character</h2>
        {% with messages = get_flashed_messages(with_categories=true) %} {# And here #}
            {% if messages %}
                {% for category, message in messages %}
                    <p class="flash-{{ category }}">{{ message }}</p>
                {% endfor %}
            {% endif %}
        {% endwith %}
        <form id="characterCreationForm" action="{{ url_for('create_character_route') }}" method="post">
            <div>
                <label for="character_name">Character Name:</label>
                <input type="text" id="character_name" name="character_name" required>
            </div>

            <h3>Character Stats:</h3>
            <p>Roll for your initial stats. You can reroll <em>one</em> stat <em>once</em>.</p>
            <div id="stats_container">
                <div>
                    <span>STR: <span id="stat_str_value">--</span></span>
                    <button type="button" class="reroll-stat-button" data-stat="STR">Reroll STR</button>
                </div>
                <div>
                    <span>DEX: <span id="stat_dex_value">--</span></span>
                    <button type="button" class="reroll-stat-button" data-stat="DEX">Reroll DEX</button>
                </div>
                <div>
                    <span>CON: <span id="stat_con_value">--</span></span>
                    <button type="button" class="reroll-stat-button" data-stat="CON">Reroll CON</button>
                </div>
                <div>
                    <span>INT: <span id="stat_int_value">--</span></span>
                    <button type="button" class="reroll-stat-button" data-stat="INT">Reroll INT</button>
                </div>
                <div>
                    <span>WIS: <span id="stat_wis_value">--</span></span>
                    <button type="button" class="reroll-stat-button" data-stat="WIS">Reroll WIS</button>
                </div>
                <div>
                    <span>CHA: <span id="stat_cha_value">--</span></span>
                    <button type="button" class="reroll-stat-button" data-stat="CHA">Reroll CHA</button>
                </div>
            </div>
            <input type="hidden" id="rerolled_stat_name" name="rerolled_stat_name" value="">
            <input type="hidden" id="rerolled_stat_value" name="rerolled_stat_value" value="">


            <div style="text-align: center; margin-top: 20px;">
                <button type="submit" id="createCharacterButton">Create Character</button>
            </div>
        </form>
    </div>
    <script>
    // Character Creation Script (relevant only if this block is rendered)
    // This script should ideally be loaded conditionally or be specific to this section
    // For simplicity, keeping it here, but note it might run even if form not visible without further checks
    if (document.getElementById('characterCreationForm')) {
        let rerollUsed = false;
        const rerollButtons = document.querySelectorAll('.reroll-stat-button');
        const rerolledStatNameInput = document.getElementById('rerolled_stat_name');
        const rerolledStatValueInput = document.getElementById('rerolled_stat_value');
        // const createCharacterButton = document.getElementById('createCharacterButton'); // Already declared by form

        function rollStat() {
            return Math.floor(Math.random() * 6) + 1 +
                   Math.floor(Math.random() * 6) + 1 +
                   Math.floor(Math.random() * 6) + 1;
        }

        const stats = ["STR", "DEX", "CON", "INT", "WIS", "CHA"];
        let currentStats = {};

        stats.forEach(stat => {
            const rolledValue = rollStat();
            currentStats[stat] = rolledValue;
            const statValueElement = document.getElementById(`stat_${stat.toLowerCase()}_value`);
            if (statValueElement) {
                statValueElement.textContent = rolledValue;
            }
        });

        rerollButtons.forEach(button => {
            button.addEventListener('click', function() {
                if (!rerollUsed) {
                    const statName = this.dataset.stat;
                    const newValue = rollStat();
                    const statValueElement = document.getElementById(`stat_${statName.toLowerCase()}_value`);
                    if (statValueElement) {
                        statValueElement.textContent = newValue;
                    }
                    currentStats[statName] = newValue;
                    if(rerolledStatNameInput) rerolledStatNameInput.value = statName;
                    if(rerolledStatValueInput) rerolledStatValueInput.value = newValue;
                    rerollUsed = true;
                    rerollButtons.forEach(btn => btn.disabled = true);
                    this.disabled = true;
                }
            });
        });

        const characterCreationForm = document.getElementById('characterCreationForm');
        characterCreationForm.addEventListener('submit', function() {
            for (const stat in currentStats) {
                let input = document.createElement('input');
                input.type = 'hidden';
                input.name = `stat_${stat.toLowerCase()}`;
                input.value = currentStats[stat];
                this.appendChild(input);
            }
        });
    }
    </script>

    {% else %}
    {# Main Game Interface #}
    <div class="game-container">
        <div id="top-right-menu-button">Menu</div>

        <div id="left-tabs-container">
            <div id="stats-tab">
                <div id="stats-content" class="tab-content">
                    <div class="tab-title-bar">Stats</div>
                    <h2>Player Status</h2>
                    <p><strong>Name:</strong> {{ player_name }}</p>
                    <p><strong>HP:</strong> {{ player_hp }} / {{ player_max_hp }}</p>
                    <p><strong>Gold:</strong> {{ player_gold }} G</p>
                    <p><strong>Stats:</strong></p>
                    <ul>
                        {% for stat, value in player_stats.items() %}
                        <li><strong>{{ stat }}:</strong> {{ value }}</li>
                        {% endfor %}
                    </ul>
                </div>
            </div>
            <div id="info-tab">
                <div id="info-content" class="tab-content">
                    <div class="tab-title-bar">Info</div>
                    <h2>Game Info</h2>
                    <p><strong>Current Time:</strong> {{ current_time }}</p>
                    <p><strong>Current Town:</strong> {{ current_town_name }}</p>
                </div>
            </div>
        </div>
        <div id="map-container">
            <svg width="100%" height="100%" viewBox="0 0 400 300" xmlns="http://www.w3.org/2000/svg" preserveAspectRatio="xMidYMid meet">
              <rect width="100%" height="100%" fill="#cccccc" />
              <text x="50%" y="50%" dominant-baseline="middle" text-anchor="middle" font-family="Arial, sans-serif" font-size="24px" fill="#333333">Overworld Map</text>
            </svg>
        </div>
        <div id="inventory-tab">
            <div id="inventory-content" class="tab-content">
                <div class="tab-title-bar">Inventory</div>
                <h2>Shop Inventory</h2>
                {% if shop_inventory and shop_inventory[0] != "Empty" %}
                <ul>
                    {% for item_display_name in shop_inventory %}
                    <li>{{ item_display_name }}</li>
                    {% endfor %}
                </ul>
                {% else %}
                <p>Empty</p>
                {% endif %}

                <h2>Player Inventory</h2>
                {% if player_inventory and player_inventory[0] != "Empty" %}
                <ul>
                    {% for item_name in player_inventory %}
                    <li>{{ item_name }}</li>
                    {% endfor %}
                </ul>
                {% else %}
                <p>Empty</p>
                {% endif %}
            </div>
        </div>
        <div id="actions-tab">
            <div class="actions-log-tab-buttons">
                <div id="actions-tab-button">Actions</div>
                <div id="log-tab-button">Log</div>
            </div>
            <div id="actions-content" class="tab-content">

                <div id="actions-panel-content"> <!-- Panel for Actions -->
                    <div id="action-controls-wrapper">
                        <!-- All original form elements and action sections MUST be HERE -->
                        <form id="actionForm" action="{{ url_for('perform_action') }}" method="post">
                            <input type="hidden" id="action_name_hidden" name="action_name" value="">
                            <input type="hidden" id="action_details" name="action_details" value="{}">
                            <!-- ... other hidden inputs if any ... -->

                            <div id="world-map-container" class="action-box-section">
                                <h2>World Map</h2>
                                <div id="map-destinations">
                                    {% if available_towns %}
                                        <p>Choose a destination to travel to:</p>
                                        <ul>
                                            {% for town_name_key in available_towns %}
                                            <li><button class="map-destination-button" data-town-name="{{ town_name_key }}">{{ town_name_key }}</button></li>
                                            {% endfor %}
                                        </ul>
                                    {% else %}
                                        <p>No destinations available.</p>
                                    {% endif %}
                                </div>
                            </div>


                            <div id="current-location-container" class="action-box-section">
                                <h2>Current Location: <span id="current-town-display">{{ current_town_name }}</span></h2>
                                <div id="sub-locations-list">
                                    <!-- Sub-locations of the current town will be populated here by JavaScript -->
                                </div>
                                <div id="current-actions-list">
                                    <!-- Actions for the selected sub-location will be populated here by JavaScript -->
                                </div>
                            </div>

                            <!-- Container for Action Detail Forms -->
                            <div id="action-details-container" class="action-box-section" style="flex-basis: 100%; display: none;"> <!-- Initially hidden, spans full width if flex items wrap -->
                                <h3>Action Details</h3>

                                <div id="div_craft_details" class="hidden-details details-section">
                                    <h4>Craft Item</h4>
                                    <label for="craft_item_name">Item Name to Craft:</label>
                                    <input type="text" id="craft_item_name" name="craft_item_name_detail_input" placeholder="e.g., Minor Healing Potion">
                                    <button type="button" class="submit-details-button" data-action="craft">Craft It!</button>
                                </div>

                                <div id="div_buy_details" class="hidden-details details-section">
                                    <h4>Buy from Your Shop</h4>
                                    <label for="buy_item_name">Item Name to Buy:</label>
                                    <input type="text" id="buy_item_name" name="buy_item_name_detail_input" placeholder="e.g., Simple Dagger">
                                    <label for="buy_quantity">Quantity:</label>
                                    <input type="number" id="buy_quantity" name="buy_quantity_detail_input" value="1" min="1">
                                    <button type="button" class="submit-details-button" data-action="buy_from_own_shop">Buy Item(s)</button>
                                </div>

                                <div id="div_sell_details" class="hidden-details details-section">
                                    <h4>Sell to Your Shop</h4>
                                    <label for="sell_item_name">Item Name to Sell:</label>
                                    <input type="text" id="sell_item_name" name="sell_item_name_detail_input" placeholder="e.g., Stale Ale">
                                    <button type="button" class="submit-details-button" data-action="sell_to_own_shop">Sell Item</button>
                                </div>

                                <div id="div_hemlock_herbs_details" class="hidden-details details-section">
                                    <h4>Buy Herbs from Hemlock</h4>
                                    <div id="hemlock-herbs-list"></div>
                                    <label for="hemlock_quantity_dynamic">Quantity:</label>
                                    <input type="number" id="hemlock_quantity_dynamic" value="1" min="1">
                                    <button type="button" id="submit_buy_hemlock_herb_button">Buy Selected Herb</button>
                                </div>
                            </div>

                            <!-- Gather Resources Button -->
                            <div class="action-box-section">
                                <h3>General Actions</h3>
                                <button type="button" id="gatherResourcesButton" class="general-action-button">Gather Resources</button>
                                <!-- Add other general town/area actions here if needed -->
                            </div>
                        </form> <!-- Close actionForm -->
                    </div> <!-- Close action-controls-wrapper -->
                </div> <!-- Close actions-panel-content -->

                <div id="log-panel-content"> <!-- Panel for Log -->
                    <div class="log-box">
                        <h2>Game Log</h2>
                        <div id="game-output" style="white-space: pre-wrap; height: 300px; overflow-y: auto; border: 1px solid #ccc; padding: 10px; background: #f9f9f9;">
                            {{ game_output | safe }}
                        </div>
                    </div>

                </div> <!-- Close log-panel-content -->
            </div> <!-- Close actions-content -->
        </div> <!-- Close actions-tab -->

        <div id="settings-popup" style="display: none;">
            <ul>
                <li id="settings-option">Settings</li>
                <li><a href="{{ url_for('logout_route') }}" id="logout-option">Logout</a></li>
                <li id="save-game-option">Save Game</li>
            </ul>
        </div>



        <!--
        <h1>Shopkeeper Adventure</h1>

        <div class="container">
            <div class="status-container">
                <!-- Player Status was here -->

                <!-- Game Info was here -->
            </div>

            <div class="inventory-container">
                <!-- Shop Inventory was here -->
                <!-- Player Inventory was here -->
            </div>

            <! -- Available Crafting Recipes Section -- >
            <div class="crafting-recipes-container action-box-section"> <!-- Reusing action-box-section for some styling -- >
                <h2>Available Crafting Recipes</h2>
                {% if available_recipes and available_recipes | length > 0 %}
                    <ul id="crafting-recipes-list">
                        {% for recipe_name, details in available_recipes.items() %}
                        <li>
                            <strong>{{ recipe_name }}</strong>
                            <p><em>Produces: {{ details.quantity_produced }}</em></p>
                            <p>Ingredients:
                                {% for item, quantity in details.ingredients.items() %}
                                    {{ item }} ({{ quantity }}){% if not loop.last %}, {% endif %}
                                {% endfor %}
                            </p>
                            <button class="craft-recipe-button" data-item-name="{{ recipe_name }}">Craft</button>
                        </li>
                        {% endfor %}
                    </ul>
                {% else %}
                    <p>No crafting recipes available or known.</p>
                {% endif %}
            </div>
        </div>

        <div class="log-action-container">
            <!-- log-box was here -->
            <!-- action-box contents were moved into #action-controls-wrapper -->

        </div>
        -->
    </div>

    <script>
    // Main game interface script (relevant only if this block is rendered)
    // Ensure this script is placed after the HTML elements it interacts with, or wrapped in DOMContentLoaded.
    // For simplicity with Jinja, variables are passed here.
    var currentTownSubLocations = {{ current_town_sub_locations_json | default('[]') | safe }}; // May not be strictly needed if allTownsData is comprehensive
    var allTownsData = {{ all_towns_data_json | default('{}') | safe }};
    var hemlockHerbsData = {};
    try {
        const hemlockJson = '{{ hemlock_herbs_json | safe }}';
        if (hemlockJson) {
            hemlockHerbsData = JSON.parse(hemlockJson);
        }
    } catch (e) {
        console.error("Error parsing Hemlock's herbs JSON:", e);
        // hemlockHerbsData remains {}
    }

    document.addEventListener('DOMContentLoaded', function() {
        // Existing script for actionForm, map, sub-locations etc.
        if (document.getElementById('actionForm')) {
            const actionForm = document.getElementById('actionForm');
            const hiddenActionNameInput = document.getElementById('action_name_hidden');
            const hiddenDetailsInput = document.getElementById('action_details');

            const mapDestinationsDiv = document.getElementById('map-destinations');
            const subLocationsListDiv = document.getElementById('sub-locations-list');
            // const currentActionsListDiv = document.getElementById('current-actions-list'); // No longer primary target for displayActions
            let currentActionsListDiv = document.getElementById('current-actions-list'); // Keep for event listener for now
            const currentTownDisplay = document.getElementById('current-town-display');

            // Modal elements
            const subLocationActionsModal = document.getElementById('subLocationActionsModal');
            const modalActionsListDiv = document.getElementById('modal-actions-list');
            const modalCloseButton = subLocationActionsModal ? subLocationActionsModal.querySelector('.close-button') : null;


            // Action Detail Divs and Inputs
            const actionDetailsContainer = document.getElementById('action-details-container');
            const craftDetailsDiv = document.getElementById('div_craft_details');
            const craftItemNameInput = document.getElementById('craft_item_name');
            const buyDetailsDiv = document.getElementById('div_buy_details');
            const buyItemNameInput = document.getElementById('buy_item_name');
            const buyQuantityInput = document.getElementById('buy_quantity');
            const sellDetailsDiv = document.getElementById('div_sell_details');
            const sellItemNameInput = document.getElementById('sell_item_name');
            const hemlockHerbsDetailsDiv = document.getElementById('div_hemlock_herbs_details');
            const hemlockHerbsListDiv = document.getElementById('hemlock-herbs-list'); // New div for list

            const allDetailDivs = [craftDetailsDiv, buyDetailsDiv, sellDetailsDiv, hemlockHerbsDetailsDiv];
            let currentActionRequiringDetails = null;
            let currentSubLocationName = null;
            let selectedHemlockHerbName = null; // To store the selected Hemlock herb

            function hideAllDetailForms() {
                if (actionDetailsContainer) actionDetailsContainer.style.display = 'none';
                allDetailDivs.forEach(div => { if (div) div.style.display = 'none'; });
            }

            function displaySubLocations(subLocations) {
                if (!subLocationsListDiv) return;
                subLocationsListDiv.innerHTML = '';
                if (currentActionsListDiv) currentActionsListDiv.innerHTML = '';
                hideAllDetailForms(); // Also hide detail forms when sub-locations are re-rendered

                if (subLocations && subLocations.length > 0) {
                    const ul = document.createElement('ul');
                    subLocations.forEach(subLoc => {
                        const li = document.createElement('li');
                        const button = document.createElement('button');
                        button.className = 'sub-location-button';
                        button.dataset.sublocName = subLoc.name;
                        button.textContent = subLoc.name;
                        li.appendChild(button);
                        if (subLoc.description) {
                            li.append(` - ${subLoc.description}`);
                        }
                        ul.appendChild(li);
                    });
                    subLocationsListDiv.appendChild(ul);
                } else {
                    subLocationsListDiv.innerHTML = '<p>No sub-locations here.</p>';
                }
            }

            // Function to display actions for a selected sub-location
            function displayActions(subLocName) {
                // if (!currentActionsListDiv) return; // Old target
                // currentActionsListDiv.innerHTML = ''; // Clear previous
                if (!modalActionsListDiv || !subLocationActionsModal) {
                    console.error("Modal elements not found for displayActions");
                    return;
                }
                modalActionsListDiv.innerHTML = ''; // Clear previous modal actions
                currentSubLocationName = subLocName; // Store the sub-location name

                const currentTownName = currentTownDisplay ? currentTownDisplay.textContent : null;
                if (!currentTownName || !allTownsData || !allTownsData[currentTownName] || !allTownsData[currentTownName].sub_locations) {
                    console.error("Could not find current town data or sub-locations for action display.");
                    return;
                }
                const subLocationsData = allTownsData[currentTownName].sub_locations;


                const selectedSubLocation = subLocationsData.find(sl => sl.name === subLocName);

                if (selectedSubLocation && selectedSubLocation.actions && selectedSubLocation.actions.length > 0) {
                    const ul = document.createElement('ul');
                    selectedSubLocation.actions.forEach(actionStr => {
                        const li = document.createElement('li');
                        const button = document.createElement('button');
                        button.className = 'action-button'; // Keep class for existing event listeners
                        button.dataset.actionName = actionStr;
                        button.textContent = actionStr.replace(/_/g, ' ').replace(/\b\w/g, l => l.toUpperCase()); // Prettify
                        li.appendChild(button);
                        ul.appendChild(li);
                    });
                    modalActionsListDiv.appendChild(ul);
                    subLocationActionsModal.style.display = 'block'; // Show modal
                } else {
                    modalActionsListDiv.innerHTML = '<p>No actions available here.</p>';
                    subLocationActionsModal.style.display = 'block'; // Show modal even if no actions, to indicate it was opened
                }
            }

            // Modal Close Functionality
            if (modalCloseButton) {
                modalCloseButton.addEventListener('click', function() {
                    if (subLocationActionsModal) subLocationActionsModal.style.display = 'none';
                });
            }

            if (subLocationActionsModal) {
<<<<<<< HEAD
                // REMOVED:
                // window.addEventListener('click', function(event) {
                //     if (event.target == subLocationActionsModal) { // Clicked outside of the modal content
                //         subLocationActionsModal.style.display = 'none';
                //     }
                // });

                // ADDED:
                subLocationActionsModal.addEventListener('click', function(event) {
                    // If the click is directly on the modal backdrop (event.target is the modal itself)
                    // then close the modal.
                    if (event.target === subLocationActionsModal) {
=======
                window.addEventListener('click', function(event) {
                    if (event.target == subLocationActionsModal) { // Clicked outside of the modal content
>>>>>>> a976da3a
                        subLocationActionsModal.style.display = 'none';
                    }
                });
            }

            // Event Listener for Map Destination Buttons
            if (mapDestinationsDiv) {
                mapDestinationsDiv.addEventListener('click', function(event) {
                    if (event.target.classList.contains('map-destination-button')) {
                        const townName = event.target.dataset.townName;
                        if (hiddenActionNameInput) hiddenActionNameInput.value = 'travel_to_town';
                        if (hiddenDetailsInput) hiddenDetailsInput.value = JSON.stringify({ town_name: townName });
                        if (actionForm) actionForm.submit();
                    }
                });
            }

            // Event Listener for Sub-location Buttons
            if (subLocationsListDiv) {
                subLocationsListDiv.addEventListener('click', function(event) {
                    if (event.target.classList.contains('sub-location-button')) {
                        const subLocName = event.target.dataset.sublocName;
                        displayActions(subLocName);
                    }
                });
            }

            // Event Listener for Action Buttons (now potentially inside modal or other containers)
            // This listener should be attached to a static parent that exists at load time,
            // or re-evaluate if currentActionsListDiv is still the correct parent for all actions.
            // For now, we assume action buttons are still eventually handled if they bubble up
            // or if the modal's content is part of a structure listened to by 'currentActionsListDiv's parent.
            // Let's refine this: if actions are ONLY in the modal, this listener needs to be on modalActionsListDiv or its parent.
            // However, the original setup might have used event delegation on a higher-up container.
            // The most robust change is to make the listener target the modal if that's where buttons are now.
            // For the subtask, the buttons are moved to `modal-actions-list`.
            // So, the listener for these specific buttons should be on `modalActionsListDiv`.
            // The old `currentActionsListDiv` might still be used for other things or might become obsolete for this.

            const actionButtonClickHandler = function(event) {
                if (event.target.classList.contains('action-button')) {
                    const actionName = event.target.dataset.actionName;
                    // Hide the modal if an action button inside it is clicked
                    if (subLocationActionsModal && subLocationActionsModal.contains(event.target)) {
                        subLocationActionsModal.style.display = 'none';
                    }
                        hideAllDetailForms(); // Hide any open detail forms first
                        currentActionRequiringDetails = null; // Reset

                        if (hiddenActionNameInput) hiddenActionNameInput.value = actionName; // Set action name for the form

                        // Check if this action is 'craft' AND if it's coming from the dynamic action list
                        // vs. the new recipe list. The new recipe list buttons are handled separately.
                        // The original 'craft' action button (if any existed in sub-locations)
                        // would show the generic craft details form.
                        if (actionName === 'craft' && !event.target.classList.contains('craft-recipe-button')) {
                            if (actionDetailsContainer) actionDetailsContainer.style.display = 'block';
                            if (craftDetailsDiv) craftDetailsDiv.style.display = 'block'; // Show generic craft input
                            currentActionRequiringDetails = actionName;
                            // Do NOT submit form yet for generic craft
                        } else if (actionName === 'buy_from_own_shop') {
                            if (actionDetailsContainer) actionDetailsContainer.style.display = 'block';
                            if (buyDetailsDiv) buyDetailsDiv.style.display = 'block';
                            currentActionRequiringDetails = actionName;
                            // Do NOT submit form yet
                        } else if (actionName === 'sell_to_own_shop') {
                            if (actionDetailsContainer) actionDetailsContainer.style.display = 'block';
                            if (sellDetailsDiv) sellDetailsDiv.style.display = 'block';
                            currentActionRequiringDetails = actionName;
                            // Do NOT submit form yet
                        } else if (actionName === 'buy_from_npc' && currentSubLocationName === "Old Man Hemlock's Hut") {
                            if (actionDetailsContainer) actionDetailsContainer.style.display = 'block';
                            if (hemlockHerbsDetailsDiv) hemlockHerbsDetailsDiv.style.display = 'block';
                            currentActionRequiringDetails = actionName;
                            selectedHemlockHerbName = null; // Reset selection when showing the list
                            if (hemlockHerbsListDiv) {
                                hemlockHerbsListDiv.innerHTML = ''; // Clear previous list
                                if (hemlockHerbsData && Object.keys(hemlockHerbsData).length > 0) {
                                    const ul = document.createElement('ul');
                                    ul.style.listStyleType = 'none'; // Optional: remove bullets
                                    ul.style.paddingLeft = '0'; // Optional: remove default padding
                                    for (const herbKey in hemlockHerbsData) {
                                        const herb = hemlockHerbsData[herbKey];
                                        const li = document.createElement('li');
                                        li.style.marginBottom = '10px'; // Optional: spacing
                                        li.innerHTML = `
                                            <strong>${herb.name}</strong> - ${herb.price}G<br>
                                            <em>${herb.description}</em><br>
                                            <button type="button" class="select-hemlock-herb-button" data-herb-name="${herb.name}">Select</button>
                                        `;
                                        ul.appendChild(li);
                                    }
                                    hemlockHerbsListDiv.appendChild(ul);
                                } else {
                                    hemlockHerbsListDiv.innerHTML = '<p>No herbs available from Hemlock at this time.</p>';
                                }
                            }
                        } else if (!event.target.classList.contains('craft-recipe-button')) {
                            // For actions not needing details from the dynamic list
                            if (hiddenDetailsInput) hiddenDetailsInput.value = JSON.stringify({});
                            if (actionForm) actionForm.submit();
                        }
                    }
            };

            // Attach the handler to the modal list for actions populated by displayActions
            if (modalActionsListDiv) {
                modalActionsListDiv.addEventListener('click', actionButtonClickHandler);
            }

            // If currentActionsListDiv is still used for other buttons (e.g. not from displayActions),
            // it needs its own listener or a shared one if they are in a common parent.
            // For now, assuming actions from displayActions are the primary concern for the modal.
            // If currentActionsListDiv was only for sub-location actions, it might not need a listener anymore
            // if all sub-location actions now go to the modal.
            // Let's keep its original listener for now, in case it handles other dynamically added buttons
            // that are NOT part of sub-location actions.
             if (currentActionsListDiv) {
                currentActionsListDiv.addEventListener('click', actionButtonClickHandler);
             }


            // Event Listener for the new Craft Recipe Buttons
            const craftingRecipesList = document.getElementById('crafting-recipes-list');
            if (craftingRecipesList) {
                craftingRecipesList.addEventListener('click', function(event) {
                    if (event.target.classList.contains('craft-recipe-button')) {
                        const itemName = event.target.dataset.itemName;
                        if (hiddenActionNameInput) hiddenActionNameInput.value = 'craft';
                        if (hiddenDetailsInput) hiddenDetailsInput.value = JSON.stringify({ item_name: itemName });
                        if (actionForm) actionForm.submit();
                    }
                });
            }

            // Event Listener for the Gather Resources Button
            const gatherResourcesButton = document.getElementById('gatherResourcesButton');
            if (gatherResourcesButton) {
                gatherResourcesButton.addEventListener('click', function() {
                    if (hiddenActionNameInput) hiddenActionNameInput.value = 'gather_resources';
                    if (hiddenDetailsInput) hiddenDetailsInput.value = JSON.stringify({}); // Empty details
                    if (actionForm) actionForm.submit();
                });
            }

            function compileAndSetActionDetails() {
                let details = {};
                if (!currentActionRequiringDetails) return; // Should not happen if a detail submit button was clicked

                switch (currentActionRequiringDetails) {
                    case 'craft':
                        if (craftItemNameInput && craftItemNameInput.value) {
                            details.item_name = craftItemNameInput.value;
                        }
                        break;
                    case 'buy_from_own_shop':
                        if (buyItemNameInput && buyItemNameInput.value) {
                            details.item_name = buyItemNameInput.value;
                        }
                        if (buyQuantityInput && buyQuantityInput.value) {
                            details.quantity = parseInt(buyQuantityInput.value, 10);
                        }
                        break;
                    case 'sell_to_own_shop':
                        if (sellItemNameInput && sellItemNameInput.value) {
                            details.item_name = sellItemNameInput.value;
                        }
                        break;
                    // Case for 'buy_from_npc' (Old Man Hemlock) will be handled by its own button listener,
                    // as it needs to capture the selected herb, which isn't part of this generic function.
                    // This function is for the generic ".submit-details-button"s.
                }
                if (hiddenDetailsInput) hiddenDetailsInput.value = JSON.stringify(details);
            }

            // Event Listener for "Submit Details" buttons within each detail form (generic ones)
            if (actionDetailsContainer) {
                actionDetailsContainer.addEventListener('click', function(event) {
                    if (event.target.classList.contains('submit-details-button')) { // Generic submit buttons
                        if (!currentActionRequiringDetails) {
                            console.error("Submit details button clicked but no currentActionRequiringDetails is set.");
                            return;
                        }
                        compileAndSetActionDetails();
                        if (actionForm) actionForm.submit();
                    }
                });
            }

            // Event listener for selecting a Hemlock herb
            if (hemlockHerbsListDiv) {
                hemlockHerbsListDiv.addEventListener('click', function(event) {
                    if (event.target.classList.contains('select-hemlock-herb-button')) {
                        selectedHemlockHerbName = event.target.dataset.herbName;
                        // Optional: Visual feedback for selection
                        document.querySelectorAll('.select-hemlock-herb-button').forEach(btn => {
                            btn.style.fontWeight = 'normal'; // Reset others
                            btn.style.backgroundColor = '';
                        });
                        event.target.style.fontWeight = 'bold'; // Highlight selected
                        event.target.style.backgroundColor = '#a0d2a0'; // Light green highlight
                        console.log("Selected herb: " + selectedHemlockHerbName);
                    }
                });
            }

            // Specific listener for "Buy Selected Herb" button from Hemlock's details
            const submitBuyHemlockHerbButton = document.getElementById('submit_buy_hemlock_herb_button');
            const hemlockQuantityInput = document.getElementById('hemlock_quantity_dynamic');

            if (submitBuyHemlockHerbButton && hemlockQuantityInput) {
                submitBuyHemlockHerbButton.addEventListener('click', function() {
                    if (!selectedHemlockHerbName) {
                        alert("Please select an herb to buy.");
                        return;
                    }
                    const quantity = parseInt(hemlockQuantityInput.value, 10);
                    if (isNaN(quantity) || quantity < 1) {
                        alert("Please enter a valid quantity (at least 1).");
                        return;
                    }

                    if (hiddenActionNameInput) hiddenActionNameInput.value = 'buy_from_npc';
                    if (hiddenDetailsInput) {
                        hiddenDetailsInput.value = JSON.stringify({
                            npc_name: "Old Man Hemlock",
                            item_name: selectedHemlockHerbName,
                            quantity: quantity
                        });
                    }
                    if (actionForm) {
                        console.log("Submitting buy_from_npc action for Hemlock:", hiddenDetailsInput.value);
                        actionForm.submit();
                    }
                });
            }

            // Initial Display Logic:
            // currentTownSubLocations is passed from Jinja directly if character is loaded.
            // This variable is already defined at the top of this script block.
            // We need to use the sub-locations from allTownsData for the current town for consistency
            // as currentTownSubLocations might just be names, whereas allTownsData has descriptions.
            if (currentTownDisplay && currentTownDisplay.textContent && allTownsData && allTownsData[currentTownDisplay.textContent]) {
                 const currentTownData = allTownsData[currentTownDisplay.textContent];
                 if (currentTownData && currentTownData.sub_locations) {
                    displaySubLocations(currentTownData.sub_locations);
                 } else {
                    displaySubLocations([]); // Call with empty if no sub_locations defined
                 }
            } else {
                 // Fallback if current_town_name isn't set or no data for it
                 displaySubLocations([]); // Call with empty array
            }
        }

        // New UI interaction script
        const gameContainer = document.querySelector('.game-container');
        if (gameContainer) {
            const statsTab = document.getElementById('stats-tab');
            const statsContent = document.getElementById('stats-content');
            const inventoryTab = document.getElementById('inventory-tab');
            const inventoryContent = document.getElementById('inventory-content');
            // const actionsTab = document.getElementById('actions-tab'); // Old reference
            // const actionsContent = document.getElementById('actions-content'); // Old reference for direct toggle

            // New elements for Actions/Log tabs
            const actionsTabButton = document.getElementById('actions-tab-button');
            const logTabButton = document.getElementById('log-tab-button');
            const actionsPanelContent = document.getElementById('actions-panel-content');
            const logPanelContent = document.getElementById('log-panel-content');

            const infoTab = document.getElementById('info-tab');
            const infoContent = document.getElementById('info-content');

            const topRightMenuButton = document.getElementById('top-right-menu-button');
            const settingsPopup = document.getElementById('settings-popup');
            const settingsOption = document.getElementById('settings-option');
            const saveGameOption = document.getElementById('save-game-option');

            // REMOVED JavaScript hover listeners for statsTab, inventoryTab, and infoTab
            // CSS :hover will now handle their visibility and animation.

            // Old listener for #actions-tab (the container) is removed.
            // if (actionsTab && actionsContent) { ... }

            // New listeners for Actions/Log tab buttons
            if (actionsTabButton && actionsPanelContent && logTabButton && logPanelContent) {
                actionsTabButton.addEventListener('click', () => {
                    actionsPanelContent.classList.add('panel-visible');
                    logPanelContent.classList.remove('panel-visible');
                    actionsTabButton.classList.add('active-tab-button');
                    logTabButton.classList.remove('active-tab-button');
                });

                logTabButton.addEventListener('click', () => {
                    logPanelContent.classList.add('panel-visible');
                    actionsPanelContent.classList.remove('panel-visible');
                    logTabButton.classList.add('active-tab-button');
                    actionsTabButton.classList.remove('active-tab-button');
                });

                // Initial state: Make Actions tab active by default
                actionsTabButton.classList.add('active-tab-button');
                actionsPanelContent.classList.add('panel-visible');
                // Ensure log tab is not active/visible initially
                logTabButton.classList.remove('active-tab-button');
                logPanelContent.classList.remove('panel-visible');
            }


            if (topRightMenuButton && settingsPopup) {
                topRightMenuButton.addEventListener('click', () => {
                    settingsPopup.style.display = settingsPopup.style.display === 'none' || settingsPopup.style.display === '' ? 'block' : 'none';
                });
            }

            if (settingsOption) {
                settingsOption.addEventListener('click', () => {
                    console.log("Settings clicked");
                    settingsPopup.style.display = 'none'; // Hide popup after click
                });
            }

            if (saveGameOption) {
                saveGameOption.addEventListener('click', () => {
                    console.log("Save Game clicked");
                    settingsPopup.style.display = 'none'; // Hide popup after click
                });
            }

            // Optional: Close popup if clicked outside
            document.addEventListener('click', function(event) {
                if (settingsPopup && topRightMenuButton) {
                    const isClickInsideMenuButton = topRightMenuButton.contains(event.target);
                    const isClickInsidePopup = settingsPopup.contains(event.target);
                    if (!isClickInsideMenuButton && !isClickInsidePopup && settingsPopup.style.display === 'block') {
                        settingsPopup.style.display = 'none';
                    }
                }
            });

            // Click-outside-to-close for Actions/Log tabs
            const actionsTabContainer = document.getElementById('actions-tab');
            const actionsPanel = document.getElementById('actions-panel-content');
            const logPanel = document.getElementById('log-panel-content');
            const actionsButton = document.getElementById('actions-tab-button');
            const logButton = document.getElementById('log-tab-button');

            document.addEventListener('click', function(event) {
                const isActionsPanelVisible = actionsPanel && actionsPanel.classList.contains('panel-visible');
                const isLogPanelVisible = logPanel && logPanel.classList.contains('panel-visible');

                // Check if either panel is visible AND the click is outside the actionsTabContainer
                if ((isActionsPanelVisible || isLogPanelVisible) && actionsTabContainer && !actionsTabContainer.contains(event.target)) {
                    // Close both panels and deactivate both buttons
                    if (actionsPanel) actionsPanel.classList.remove('panel-visible');
                    if (logPanel) logPanel.classList.remove('panel-visible');
                    if (actionsButton) actionsButton.classList.remove('active-tab-button');
                    if (logButton) logButton.classList.remove('active-tab-button');
                }
            });
        }

        // Action Result Popup Handling
        const popupActionResult = {{ popup_action_result | tojson | safe }};
        const actionResultPopup = document.getElementById('action-result-popup');
        const actionResultMessage = document.getElementById('action-result-message');
        const closePopupButton = document.getElementById('close-popup-button');

        if (popupActionResult && popupActionResult.trim() !== "") {
            if (actionResultMessage) {
                // Replace newline characters with <br> tags for HTML display
                actionResultMessage.innerHTML = popupActionResult.replace(/\n/g, '<br>');
            }
            if (actionResultPopup) {
                actionResultPopup.style.display = 'block';
            }
        }

        if (closePopupButton && actionResultPopup) {
            closePopupButton.addEventListener('click', function() {
                actionResultPopup.style.display = 'none';
            });
        }
    });
    </script>
    {% endif %}

    <div id="action-result-popup" style="display: none;">
        <div id="action-result-message"></div>
        <button id="close-popup-button">Close</button>
    </div>

    <div id="subLocationActionsModal" class="modal">
        <div class="modal-content">
            <span class="close-button">&times;</span>
            <h3>Actions</h3>
            <div id="modal-actions-list">
                <!-- Action buttons will be dynamically inserted here -->
            </div>
        </div>
    </div>
</body>
</html><|MERGE_RESOLUTION|>--- conflicted
+++ resolved
@@ -778,7 +778,7 @@
             }
 
             if (subLocationActionsModal) {
-<<<<<<< HEAD
+
                 // REMOVED:
                 // window.addEventListener('click', function(event) {
                 //     if (event.target == subLocationActionsModal) { // Clicked outside of the modal content
@@ -791,10 +791,7 @@
                     // If the click is directly on the modal backdrop (event.target is the modal itself)
                     // then close the modal.
                     if (event.target === subLocationActionsModal) {
-=======
-                window.addEventListener('click', function(event) {
-                    if (event.target == subLocationActionsModal) { // Clicked outside of the modal content
->>>>>>> a976da3a
+
                         subLocationActionsModal.style.display = 'none';
                     }
                 });
