--- conflicted
+++ resolved
@@ -403,84 +403,7 @@
     {# Main Game Interface #}
     <div class="game-container">
         <div id="top-right-menu-button">Menu</div>
-<<<<<<< HEAD
-        <div id="map-container">
-            <svg width="100%" height="100%" viewBox="0 0 400 300" xmlns="http://www.w3.org/2000/svg" preserveAspectRatio="xMidYMid meet">
-              <rect width="100%" height="100%" fill="#cccccc" />
-              <text x="50%" y="50%" dominant-baseline="middle" text-anchor="middle" font-family="Arial, sans-serif" font-size="24px" fill="#333333">Overworld Map</text>
-            </svg>
-        </div>
-        <div id="stats-tab">
-            Stats Tab
-            <div id="stats-content" class="tab-content">Stats Content Area</div>
-        </div>
-        <div id="inventory-tab">
-            Inventory Tab
-            <div id="inventory-content" class="tab-content">Inventory Content Area</div>
-        </div>
-        <div id="actions-tab">
-            Actions Tab
-            <div id="actions-content" class="tab-content">Actions Content Area</div>
-        </div>
-        <div id="settings-popup" style="display: none;">
-            <ul>
-                <li id="settings-option">Settings</li>
-                <li><a href="{{ url_for('logout_route') }}" id="logout-option">Logout</a></li>
-                <li id="save-game-option">Save Game</li>
-            </ul>
-        </div>
-
-        <!--
-        <h1>Shopkeeper Adventure</h1>
-
-        <div class="container">
-            <div class="status-container">
-                <div class="status-box">
-                    <h2>Player Status</h2>
-                    <p><strong>Name:</strong> {{ player_name }}</p>
-                    <p><strong>HP:</strong> {{ player_hp }} / {{ player_max_hp }}</p>
-                    <p><strong>Gold:</strong> {{ player_gold }} G</p>
-                    <p><strong>Stats:</strong></p>
-                    <ul>
-                        {% for stat, value in player_stats.items() %}
-                        <li><strong>{{ stat }}:</strong> {{ value }}</li>
-                        {% endfor %}
-                    </ul>
-                </div>
-
-                <div class="status-box">
-                    <h2>Game Info</h2>
-                    <p><strong>Current Time:</strong> {{ current_time }}</p>
-                    <p><strong>Current Town:</strong> {{ current_town_name }}</p>
-                </div>
-            </div>
-
-            <div class="inventory-container">
-                <div class="inventory-box">
-                    <h2>Shop Inventory</h2>
-                    {% if shop_inventory and shop_inventory[0] != "Empty" %}
-                    <ul>
-                        {% for item_display_name in shop_inventory %}
-                        <li>{{ item_display_name }}</li>
-                        {% endfor %}
-                    </ul>
-                    {% else %}
-                    <p>Empty</p>
-                    {% endif %}
-                </div>
-
-                <div class="inventory-box">
-                    <h2>Player Inventory</h2>
-                    {% if player_inventory and player_inventory[0] != "Empty" %}
-                    <ul>
-                        {% for item_name in player_inventory %}
-                        <li>{{ item_name }}</li>
-                        {% endfor %}
-                    </ul>
-                    {% else %}
-                    <p>Empty</p>
-                    {% endif %}
-=======
+
         <div id="left-tabs-container">
             <div id="stats-tab">
                 <div class="tab-title-bar">Stats</div>
@@ -634,7 +557,7 @@
                         <button type="button" id="gatherResourcesButton" class="general-action-button">Gather Resources</button>
                         <!-- Add other general town/area actions here if needed -->
                     </div>
->>>>>>> 73be756a
+
                 </div>
             </div>
         </div>
@@ -646,7 +569,23 @@
             </ul>
         </div>
 
-<<<<<<< HEAD
+
+
+        <!--
+        <h1>Shopkeeper Adventure</h1>
+
+        <div class="container">
+            <div class="status-container">
+                <!-- Player Status was here -->
+
+                <!-- Game Info was here -->
+            </div>
+
+            <div class="inventory-container">
+                <!-- Shop Inventory was here -->
+                <!-- Player Inventory was here -->
+            </div>
+
             <! -- Available Crafting Recipes Section -- >
             <div class="crafting-recipes-container action-box-section"> <!-- Reusing action-box-section for some styling -- >
                 <h2>Available Crafting Recipes</h2>
@@ -672,148 +611,9 @@
         </div>
 
         <div class="log-action-container">
-            <div class="log-box">
-                <h2>Game Log</h2>
-                <div id="game-output" style="white-space: pre-wrap; height: 300px; overflow-y: auto; border: 1px solid #ccc; padding: 10px; background: #f9f9f9;">
-                    {{ game_output | safe }}
-                </div>
-            </div>
-
-            <div class="action-box"> <!-- This class might be reused or restyled -- >
-                <h2>Game Actions</h2> <!-- Changed title -- >
-
-                <form id="actionForm" action="{{ url_for('perform_action') }}" method="post">
-                    <input type="hidden" id="action_name_hidden" name="action_name" value="">
-                    <input type="hidden" id="action_details" name="action_details" value="{}">
-                    <! -- Submit button might be dynamically added or made visible by JS,
-                         or we can have a generic "Do Selected Action" button if an action is chosen.
-                         For now, let action buttons themselves trigger form submission. -- >
-                </form>
-
-                <div id="world-map-container" class="action-box-section"> <!-- New class for styling -- >
-                    <h2>World Map</h2>
-                    <div id="map-destinations">
-                        {% if available_towns %}
-                            <p>Choose a destination to travel to:</p>
-                            <ul>
-                                {% for town_name_key in available_towns %}
-                                <li><button class="map-destination-button" data-town-name="{{ town_name_key }}">{{ town_name_key }}</button></li>
-                                {% endfor %}
-                            </ul>
-                        {% else %}
-                            <p>No destinations available.</p>
-                        {% endif %}
-                    </div>
-                </div>
-
-                <div id="current-location-container" class="action-box-section">
-                    <h2>Current Location: <span id="current-town-display">{{ current_town_name }}</span></h2>
-                    <div id="sub-locations-list">
-                        <! -- Sub-locations of the current town will be populated here by JavaScript -- >
-                    </div>
-                    <div id="current-actions-list">
-                        <! -- Actions for the selected sub-location will be populated here by JavaScript -- >
-                    </div>
-                </div>
-
-                <! -- Container for Action Detail Forms -- >
-                <div id="action-details-container" class="action-box-section" style="flex-basis: 100%; display: none;"> <!-- Initially hidden, spans full width if flex items wrap -- >
-                    <h3>Action Details</h3>
-
-                    <div id="div_craft_details" class="hidden-details details-section">
-                        <h4>Craft Item</h4>
-                        <label for="craft_item_name">Item Name to Craft:</label>
-                        <input type="text" id="craft_item_name" name="craft_item_name_detail_input" placeholder="e.g., Minor Healing Potion">
-                        <button type="button" class="submit-details-button" data-action="craft">Craft It!</button>
-                    </div>
-
-                    <div id="div_buy_details" class="hidden-details details-section">
-                        <h4>Buy from Your Shop</h4>
-                        <label for="buy_item_name">Item Name to Buy:</label>
-                        <input type="text" id="buy_item_name" name="buy_item_name_detail_input" placeholder="e.g., Simple Dagger">
-                        <label for="buy_quantity">Quantity:</label>
-                        <input type="number" id="buy_quantity" name="buy_quantity_detail_input" value="1" min="1">
-                        <button type="button" class="submit-details-button" data-action="buy_from_own_shop">Buy Item(s)</button>
-                    </div>
-
-                    <div id="div_sell_details" class="hidden-details details-section">
-                        <h4>Sell to Your Shop</h4>
-                        <label for="sell_item_name">Item Name to Sell:</label>
-                        <input type="text" id="sell_item_name" name="sell_item_name_detail_input" placeholder="e.g., Stale Ale">
-                        <button type="button" class="submit-details-button" data-action="sell_to_own_shop">Sell Item</button>
-                    </div>
-                </div>
-
-                <! -- Buy Herbs from Hemlock Form -- >
-                <div class="action-box-section">
-                    <h3>Buy Herbs from Hemlock</h3>
-                    <form action="{{ url_for('perform_action') }}" method="post">
-                        <input type="hidden" name="action_name" value="buy_from_npc">
-                        <input type="hidden" name="npc_name" value="Old Man Hemlock">
-                        <div class="details-section">
-                            <label for="hemlock_item_name">Name of Herb:</label>
-                            <input type="text" id="hemlock_item_name" name="item_name" placeholder="e.g., Moonpetal" required>
-                        </div>
-                        <div class="details-section">
-                            <label for="hemlock_quantity">Quantity:</label>
-                            <input type="number" id="hemlock_quantity" name="quantity" value="1" min="1" required>
-                        </div>
-                        <button type="submit">Buy Herbs</button>
-                    </form>
-                </div>
-
-                <! -- Gather Resources Button -- >
-                <div class="action-box-section">
-                    <h3>General Actions</h3>
-                    <button type="button" id="gatherResourcesButton" class="general-action-button">Gather Resources</button>
-                    <! -- Add other general town/area actions here if needed -- >
-                </div>
-
-            </div>
-=======
-        <!--
-        <h1>Shopkeeper Adventure</h1>
-
-        <div class="container">
-            <div class="status-container">
-                <!-- Player Status was here -->
-
-                <!-- Game Info was here -->
-            </div>
-
-            <div class="inventory-container">
-                <!-- Shop Inventory was here -->
-                <!-- Player Inventory was here -->
-            </div>
-
-            <! -- Available Crafting Recipes Section -- >
-            <div class="crafting-recipes-container action-box-section"> <!-- Reusing action-box-section for some styling -- >
-                <h2>Available Crafting Recipes</h2>
-                {% if available_recipes and available_recipes | length > 0 %}
-                    <ul id="crafting-recipes-list">
-                        {% for recipe_name, details in available_recipes.items() %}
-                        <li>
-                            <strong>{{ recipe_name }}</strong>
-                            <p><em>Produces: {{ details.quantity_produced }}</em></p>
-                            <p>Ingredients:
-                                {% for item, quantity in details.ingredients.items() %}
-                                    {{ item }} ({{ quantity }}){% if not loop.last %}, {% endif %}
-                                {% endfor %}
-                            </p>
-                            <button class="craft-recipe-button" data-item-name="{{ recipe_name }}">Craft</button>
-                        </li>
-                        {% endfor %}
-                    </ul>
-                {% else %}
-                    <p>No crafting recipes available or known.</p>
-                {% endif %}
-            </div>
-        </div>
-
-        <div class="log-action-container">
             <!-- log-box was here -->
             <!-- action-box contents were moved into #action-controls-wrapper -->
->>>>>>> 73be756a
+
         </div>
         -->
     </div>
@@ -1067,11 +867,10 @@
             const inventoryContent = document.getElementById('inventory-content');
             const actionsTab = document.getElementById('actions-tab');
             const actionsContent = document.getElementById('actions-content');
-<<<<<<< HEAD
-=======
+
             const infoTab = document.getElementById('info-tab');
             const infoContent = document.getElementById('info-content');
->>>>>>> 73be756a
+
             const topRightMenuButton = document.getElementById('top-right-menu-button');
             const settingsPopup = document.getElementById('settings-popup');
             const settingsOption = document.getElementById('settings-option');
@@ -1095,11 +894,7 @@
                 });
             }
 
-<<<<<<< HEAD
-            if (actionsTab && actionsContent) {
-                actionsTab.addEventListener('click', () => {
-                    actionsContent.style.display = actionsContent.style.display === 'none' || actionsContent.style.display === '' ? 'block' : 'none';
-=======
+
             if (infoTab && infoContent) {
                 infoTab.addEventListener('mouseenter', () => {
                     infoContent.style.display = 'block';
@@ -1118,7 +913,7 @@
                     } else {
                         actionsTab.classList.remove('actions-tab-active');
                     }
->>>>>>> 73be756a
+
                 });
             }
 
