# Shopkeeper Python Project

This project is a Python-based implementation of a whimsical, high-fantasy, turn-based, multiplayer shopkeeper RPG.

## Key Features

*   **User Accounts:** Register and log in with a unique username and password.
*   **Character Creation:** Create characters with rolled stats and one re-roll opportunity.
*   **Multiple Character Slots:** Manage up to two distinct active characters per account.
*   **Persistent Data:** User accounts, active characters, and graveyard data are saved in JSON files.
*   **Perma-death & Graveyard:** Deceased characters are moved to a viewable Graveyard. This frees up their original character slot, allowing for a new active character to be created (up to the account limit).
*   **Login with Google (OAuth 2.0):** Optional login/registration using a Google account.
*   **Web-Based UI:** Interact with the game through a Flask-powered web interface.

## Running the Game

### Google OAuth Setup (Important for Developers/Admins)

For the "Login with Google" feature to work, you must configure Google OAuth 2.0 credentials:

1.  **Google Cloud Console:** Go to the [Google Cloud Console](https://console.cloud.google.com/).
2.  **Project:** Create a new project or select an existing one.
3.  **APIs & Services:**
    *   Navigate to "APIs & Services" > "Enabled APIs & services".
    *   Click "+ ENABLE APIS AND SERVICES".
    *   Search for "Google People API" and enable it. (This API is commonly used for fetching user profile information like name, email, and profile picture).
4.  **OAuth Consent Screen:**
    *   Navigate to "APIs & Services" > "OAuth consent screen".
    *   Configure the consent screen. For testing, "External" user type is usually fine. You'll need to provide an app name, user support email, and developer contact information.
    *   Add necessary scopes: `.../auth/userinfo.email`, `.../auth/userinfo.profile`, `openid`. These should already be requested by the application, but ensure they are permitted.
5.  **Credentials:**
    *   Navigate to "APIs & Services" > "Credentials".
    *   Click "+ CREATE CREDENTIALS" > "OAuth client ID".
    *   Select "Web application" as the application type.
    *   **Authorized JavaScript origins:** Add your application's origin (e.g., `http://localhost:5001`).
    *   **Authorized redirect URIs:** Add the redirect URI that Flask-Dance will use. For this application, it's typically `http://localhost:5001/login/google/authorized`.
    *   Click "Create". You will be shown your Client ID and Client Secret.
6.  **Set Environment Variables:**
    *   The application expects the Client ID and Client Secret to be set as environment variables.
    *   **Linux/macOS (bash/zsh):**
        ```bash
        export GOOGLE_OAUTH_CLIENT_ID="YOUR_CLIENT_ID_HERE"
        export GOOGLE_OAUTH_CLIENT_SECRET="YOUR_CLIENT_SECRET_HERE"
        ```
    *   **Windows (Command Prompt):**
        ```cmd
        set GOOGLE_OAUTH_CLIENT_ID="YOUR_CLIENT_ID_HERE"
        set GOOGLE_OAUTH_CLIENT_SECRET="YOUR_CLIENT_SECRET_HERE"
        ```
    *   **Windows (PowerShell):**
        ```powershell
        $env:GOOGLE_OAUTH_CLIENT_ID="YOUR_CLIENT_ID_HERE"
        $env:GOOGLE_OAUTH_CLIENT_SECRET="YOUR_CLIENT_SECRET_HERE"
        ```
    *   Replace `"YOUR_CLIENT_ID_HERE"` and `"YOUR_CLIENT_SECRET_HERE"` with the actual credentials you obtained from the Google Cloud Console.
    *   **Important:** You must set these environment variables in the terminal session where you run the Flask application. If they are not set, Google Login will be disabled (a warning will be printed at startup).

### Command-Line Interface (CLI)

The game can be run by executing the command `python main.py` from the root directory of the project.

### Web Interface

To run the web interface:

1.  **Navigate to the Project Root Directory:**
    Open your terminal and navigate to the root directory of this project (the one containing *this* README.md file).

2.  **Install Dependencies (from project root):**
    If you haven't already, install the required Python packages. It's recommended to use a virtual environment.
    ```bash
    pip install -r shopkeeperPython/requirements.txt
    ```
    **Note on Updates:** If you pull new changes, remember to reinstall dependencies as new ones might have been added.

<<<<<<< HEAD
3.  **Run the Game:**
=======
3.  **Run the Game (Recommended Method):**
>>>>>>> ec3da516
    From the project root directory, run the application as a module:
    ```bash
    python -m shopkeeperPython.app
    ```

<<<<<<< HEAD
4.  **Access the Web Interface:**
    Open your web browser and navigate to `http://localhost:5001` (or the address shown in your terminal).

5.  **First Use:**
=======
4.  **Alternative Method (Directly running app.py):**
    Alternatively, you can navigate into the application's directory and run `app.py` directly (this works due to relative imports within `app.py`):
    ```bash
    cd shopkeeperPython
    python app.py
    cd ..
    ```
    (Then return to the root if you were there)

5.  **Access the Web Interface:**
    Open your web browser and navigate to `http://localhost:5001` (or the address shown in your terminal).

6.  **First Use:**
>>>>>>> ec3da516
    On your first visit, you will need to register a user account and then create a character through the web UI to start playing.<|MERGE_RESOLUTION|>--- conflicted
+++ resolved
@@ -73,34 +73,18 @@
     ```
     **Note on Updates:** If you pull new changes, remember to reinstall dependencies as new ones might have been added.
 
-<<<<<<< HEAD
+
 3.  **Run the Game:**
-=======
-3.  **Run the Game (Recommended Method):**
->>>>>>> ec3da516
+
     From the project root directory, run the application as a module:
     ```bash
     python -m shopkeeperPython.app
     ```
 
-<<<<<<< HEAD
+
 4.  **Access the Web Interface:**
     Open your web browser and navigate to `http://localhost:5001` (or the address shown in your terminal).
 
 5.  **First Use:**
-=======
-4.  **Alternative Method (Directly running app.py):**
-    Alternatively, you can navigate into the application's directory and run `app.py` directly (this works due to relative imports within `app.py`):
-    ```bash
-    cd shopkeeperPython
-    python app.py
-    cd ..
-    ```
-    (Then return to the root if you were there)
 
-5.  **Access the Web Interface:**
-    Open your web browser and navigate to `http://localhost:5001` (or the address shown in your terminal).
-
-6.  **First Use:**
->>>>>>> ec3da516
     On your first visit, you will need to register a user account and then create a character through the web UI to start playing.